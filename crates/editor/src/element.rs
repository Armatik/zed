--- conflicted
+++ resolved
@@ -1052,25 +1052,7 @@
                 ..Default::default()
             });
 
-<<<<<<< HEAD
-            let diff_style = &theme::current(cx).editor.scrollbar.git;
-            for hunk in layout
-                .position_map
-                .snapshot
-                .buffer_snapshot
-                .git_diff_hunks_in_range(0..(max_row.floor() as u32))
-            {
-                let start_display = Point::new(hunk.buffer_range.start, 0)
-                    .to_display_point(&layout.position_map.snapshot.display_snapshot);
-                let end_display = Point::new(hunk.buffer_range.end, 0)
-                    .to_display_point(&layout.position_map.snapshot.display_snapshot);
-                let start_y = y_for_row(start_display.row() as f32);
-                let mut end_y = if hunk.buffer_range.start == hunk.buffer_range.end {
-                    y_for_row((end_display.row() + 1) as f32)
-                } else {
-                    y_for_row((end_display.row()) as f32)
-                };
-=======
+
             if layout.is_singleton && settings::get::<EditorSettings>(cx).scrollbar.git_diff {
                 let diff_style = theme::current(cx).editor.diff.clone();
                 for hunk in layout
@@ -1089,7 +1071,6 @@
                     } else {
                         y_for_row((end_display.row()) as f32)
                     };
->>>>>>> 4c9d24da
 
                     if end_y - start_y < 1. {
                         end_y = start_y + 1.;
