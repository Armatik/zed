use crate::{
    display_map::ToDisplayPoint, link_go_to_definition::hide_link_definition,
    movement::surrounding_word, Anchor, Autoscroll, Editor, Event, ExcerptId, MultiBuffer,
    MultiBufferSnapshot, NavigationData, ToPoint as _, FORMAT_TIMEOUT,
};
use anyhow::{anyhow, Result};
use futures::FutureExt;
use gpui::{
    elements::*, geometry::vector::vec2f, AppContext, Entity, ModelHandle, MutableAppContext,
    RenderContext, Subscription, Task, View, ViewContext, ViewHandle,
};
use language::{Bias, Buffer, File as _, OffsetRangeExt, SelectionGoal};
use project::{File, FormatTrigger, Project, ProjectEntryId, ProjectPath};
use rpc::proto::{self, update_view};
use settings::Settings;
use smallvec::SmallVec;
use std::{
    borrow::Cow,
    cmp::{self, Ordering},
    fmt::Write,
    ops::Range,
    path::{Path, PathBuf},
};
use text::{Point, Selection};
use util::TryFutureExt;
use workspace::{
    searchable::{Direction, SearchEvent, SearchableItem, SearchableItemHandle},
    FollowableItem, Item, ItemEvent, ItemHandle, ItemNavHistory, ProjectItem, StatusItemView,
    ToolbarItemLocation,
};

pub const MAX_TAB_TITLE_LEN: usize = 24;

impl FollowableItem for Editor {
    fn from_state_proto(
        pane: ViewHandle<workspace::Pane>,
        project: ModelHandle<Project>,
        state: &mut Option<proto::view::Variant>,
        cx: &mut MutableAppContext,
    ) -> Option<Task<Result<ViewHandle<Self>>>> {
        let state = if matches!(state, Some(proto::view::Variant::Editor(_))) {
            if let Some(proto::view::Variant::Editor(state)) = state.take() {
                state
            } else {
                unreachable!()
            }
        } else {
            return None;
        };

        let buffer = project.update(cx, |project, cx| {
            project.open_buffer_by_id(state.buffer_id, cx)
        });
        Some(cx.spawn(|mut cx| async move {
            let buffer = buffer.await?;
            let editor = pane
                .read_with(&cx, |pane, cx| {
                    pane.items_of_type::<Self>().find(|editor| {
                        editor.read(cx).buffer.read(cx).as_singleton().as_ref() == Some(&buffer)
                    })
                })
                .unwrap_or_else(|| {
                    pane.update(&mut cx, |_, cx| {
                        cx.add_view(|cx| Editor::for_buffer(buffer, Some(project), cx))
                    })
                });
            editor.update(&mut cx, |editor, cx| {
                let excerpt_id;
                let buffer_id;
                {
                    let buffer = editor.buffer.read(cx).read(cx);
                    let singleton = buffer.as_singleton().unwrap();
                    excerpt_id = singleton.0.clone();
                    buffer_id = singleton.1;
                }
                let selections = state
                    .selections
                    .into_iter()
                    .map(|selection| {
                        deserialize_selection(&excerpt_id, buffer_id, selection)
                            .ok_or_else(|| anyhow!("invalid selection"))
                    })
                    .collect::<Result<Vec<_>>>()?;
                if !selections.is_empty() {
                    editor.set_selections_from_remote(selections, cx);
                }

                if let Some(anchor) = state.scroll_top_anchor {
                    editor.set_scroll_top_anchor(
                        Anchor {
                            buffer_id: Some(state.buffer_id as usize),
                            excerpt_id,
                            text_anchor: language::proto::deserialize_anchor(anchor)
                                .ok_or_else(|| anyhow!("invalid scroll top"))?,
                        },
                        vec2f(state.scroll_x, state.scroll_y),
                        cx,
                    );
                }

                Ok::<_, anyhow::Error>(())
            })?;
            Ok(editor)
        }))
    }

    fn set_leader_replica_id(
        &mut self,
        leader_replica_id: Option<u16>,
        cx: &mut ViewContext<Self>,
    ) {
        self.leader_replica_id = leader_replica_id;
        if self.leader_replica_id.is_some() {
            self.buffer.update(cx, |buffer, cx| {
                buffer.remove_active_selections(cx);
            });
        } else {
            self.buffer.update(cx, |buffer, cx| {
                if self.focused {
                    buffer.set_active_selections(
                        &self.selections.disjoint_anchors(),
                        self.selections.line_mode,
                        cx,
                    );
                }
            });
        }
        cx.notify();
    }

    fn to_state_proto(&self, cx: &AppContext) -> Option<proto::view::Variant> {
        let buffer_id = self.buffer.read(cx).as_singleton()?.read(cx).remote_id();
        Some(proto::view::Variant::Editor(proto::view::Editor {
            buffer_id,
            scroll_top_anchor: Some(language::proto::serialize_anchor(
                &self.scroll_top_anchor.text_anchor,
            )),
            scroll_x: self.scroll_position.x(),
            scroll_y: self.scroll_position.y(),
            selections: self
                .selections
                .disjoint_anchors()
                .iter()
                .map(serialize_selection)
                .collect(),
        }))
    }

    fn add_event_to_update_proto(
        &self,
        event: &Self::Event,
        update: &mut Option<proto::update_view::Variant>,
        _: &AppContext,
    ) -> bool {
        let update =
            update.get_or_insert_with(|| proto::update_view::Variant::Editor(Default::default()));

        match update {
            proto::update_view::Variant::Editor(update) => match event {
                Event::ScrollPositionChanged { .. } => {
                    update.scroll_top_anchor = Some(language::proto::serialize_anchor(
                        &self.scroll_top_anchor.text_anchor,
                    ));
                    update.scroll_x = self.scroll_position.x();
                    update.scroll_y = self.scroll_position.y();
                    true
                }
                Event::SelectionsChanged { .. } => {
                    update.selections = self
                        .selections
                        .disjoint_anchors()
                        .iter()
                        .chain(self.selections.pending_anchor().as_ref())
                        .map(serialize_selection)
                        .collect();
                    true
                }
                _ => false,
            },
        }
    }

    fn apply_update_proto(
        &mut self,
        message: update_view::Variant,
        cx: &mut ViewContext<Self>,
    ) -> Result<()> {
        match message {
            update_view::Variant::Editor(message) => {
                let buffer = self.buffer.read(cx);
                let buffer = buffer.read(cx);
                let (excerpt_id, buffer_id, _) = buffer.as_singleton().unwrap();
                let excerpt_id = excerpt_id.clone();
                drop(buffer);

                let selections = message
                    .selections
                    .into_iter()
                    .filter_map(|selection| {
                        deserialize_selection(&excerpt_id, buffer_id, selection)
                    })
                    .collect::<Vec<_>>();

                if !selections.is_empty() {
                    self.set_selections_from_remote(selections, cx);
                    self.request_autoscroll_remotely(Autoscroll::Newest, cx);
                } else if let Some(anchor) = message.scroll_top_anchor {
                    self.set_scroll_top_anchor(
                        Anchor {
                            buffer_id: Some(buffer_id),
                            excerpt_id,
                            text_anchor: language::proto::deserialize_anchor(anchor)
                                .ok_or_else(|| anyhow!("invalid scroll top"))?,
                        },
                        vec2f(message.scroll_x, message.scroll_y),
                        cx,
                    );
                }
            }
        }
        Ok(())
    }

    fn should_unfollow_on_event(event: &Self::Event, _: &AppContext) -> bool {
        match event {
            Event::Edited => true,
            Event::SelectionsChanged { local } => *local,
            Event::ScrollPositionChanged { local } => *local,
            _ => false,
        }
    }
}

fn serialize_selection(selection: &Selection<Anchor>) -> proto::Selection {
    proto::Selection {
        id: selection.id as u64,
        start: Some(language::proto::serialize_anchor(
            &selection.start.text_anchor,
        )),
        end: Some(language::proto::serialize_anchor(
            &selection.end.text_anchor,
        )),
        reversed: selection.reversed,
    }
}

fn deserialize_selection(
    excerpt_id: &ExcerptId,
    buffer_id: usize,
    selection: proto::Selection,
) -> Option<Selection<Anchor>> {
    Some(Selection {
        id: selection.id as usize,
        start: Anchor {
            buffer_id: Some(buffer_id),
            excerpt_id: excerpt_id.clone(),
            text_anchor: language::proto::deserialize_anchor(selection.start?)?,
        },
        end: Anchor {
            buffer_id: Some(buffer_id),
            excerpt_id: excerpt_id.clone(),
            text_anchor: language::proto::deserialize_anchor(selection.end?)?,
        },
        reversed: selection.reversed,
        goal: SelectionGoal::None,
    })
}

impl Item for Editor {
    fn navigate(&mut self, data: Box<dyn std::any::Any>, cx: &mut ViewContext<Self>) -> bool {
        if let Ok(data) = data.downcast::<NavigationData>() {
            let newest_selection = self.selections.newest::<Point>(cx);
            let buffer = self.buffer.read(cx).read(cx);
            let offset = if buffer.can_resolve(&data.cursor_anchor) {
                data.cursor_anchor.to_point(&buffer)
            } else {
                buffer.clip_point(data.cursor_position, Bias::Left)
            };

            let scroll_top_anchor = if buffer.can_resolve(&data.scroll_top_anchor) {
                data.scroll_top_anchor
            } else {
                buffer.anchor_before(
                    buffer.clip_point(Point::new(data.scroll_top_row, 0), Bias::Left),
                )
            };

            drop(buffer);

            if newest_selection.head() == offset {
                false
            } else {
                let nav_history = self.nav_history.take();
                self.scroll_position = data.scroll_position;
                self.scroll_top_anchor = scroll_top_anchor;
                self.change_selections(Some(Autoscroll::Fit), cx, |s| {
                    s.select_ranges([offset..offset])
                });
                self.nav_history = nav_history;
                true
            }
        } else {
            false
        }
    }

    fn tab_description<'a>(&'a self, detail: usize, cx: &'a AppContext) -> Option<Cow<'a, str>> {
        match path_for_buffer(&self.buffer, detail, true, cx)? {
            Cow::Borrowed(path) => Some(path.to_string_lossy()),
            Cow::Owned(path) => Some(path.to_string_lossy().to_string().into()),
        }
    }

    fn tab_content(
        &self,
        detail: Option<usize>,
        style: &theme::Tab,
        cx: &AppContext,
    ) -> ElementBox {
        Flex::row()
            .with_child(
                Label::new(self.title(cx).into(), style.label.clone())
                    .aligned()
                    .boxed(),
            )
            .with_children(detail.and_then(|detail| {
                let path = path_for_buffer(&self.buffer, detail, false, cx)?;
                let description = path.to_string_lossy();
                Some(
                    Label::new(
                        if description.len() > MAX_TAB_TITLE_LEN {
                            description[..MAX_TAB_TITLE_LEN].to_string() + "…"
                        } else {
                            description.into()
                        },
                        style.description.text.clone(),
                    )
                    .contained()
                    .with_style(style.description.container)
                    .aligned()
                    .boxed(),
                )
            }))
            .boxed()
    }

    fn project_path(&self, cx: &AppContext) -> Option<ProjectPath> {
        let buffer = self.buffer.read(cx).as_singleton()?;
        let file = buffer.read(cx).file();
        File::from_dyn(file).map(|file| ProjectPath {
            worktree_id: file.worktree_id(cx),
            path: file.path().clone(),
        })
    }

    fn project_entry_ids(&self, cx: &AppContext) -> SmallVec<[ProjectEntryId; 3]> {
        self.buffer
            .read(cx)
            .files(cx)
            .into_iter()
            .filter_map(|file| File::from_dyn(Some(file))?.project_entry_id(cx))
            .collect()
    }

    fn is_singleton(&self, cx: &AppContext) -> bool {
        self.buffer.read(cx).is_singleton()
    }

    fn clone_on_split(&self, cx: &mut ViewContext<Self>) -> Option<Self>
    where
        Self: Sized,
    {
        Some(self.clone(cx))
    }

    fn set_nav_history(&mut self, history: ItemNavHistory, _: &mut ViewContext<Self>) {
        self.nav_history = Some(history);
    }

    fn deactivated(&mut self, cx: &mut ViewContext<Self>) {
        let selection = self.selections.newest_anchor();
        self.push_to_nav_history(selection.head(), None, cx);
    }

    fn workspace_deactivated(&mut self, cx: &mut ViewContext<Self>) {
        hide_link_definition(self, cx);
        self.link_go_to_definition_state.last_mouse_location = None;
    }

    fn is_dirty(&self, cx: &AppContext) -> bool {
        self.buffer().read(cx).read(cx).is_dirty()
    }

    fn has_conflict(&self, cx: &AppContext) -> bool {
        self.buffer().read(cx).read(cx).has_conflict()
    }

    fn can_save(&self, cx: &AppContext) -> bool {
        !self.buffer().read(cx).is_singleton() || self.project_path(cx).is_some()
    }

    fn save(
        &mut self,
        project: ModelHandle<Project>,
        cx: &mut ViewContext<Self>,
    ) -> Task<Result<()>> {
        let buffer = self.buffer().clone();
        let buffers = buffer.read(cx).all_buffers();
        let mut timeout = cx.background().timer(FORMAT_TIMEOUT).fuse();
<<<<<<< HEAD
        let format = project.update(cx, |project, cx| project.format(buffers, true, cx));
        self.report_event("save editor", cx);
=======
        let format = project.update(cx, |project, cx| {
            project.format(buffers, true, FormatTrigger::Save, cx)
        });
>>>>>>> 75594fc3
        cx.spawn(|_, mut cx| async move {
            let transaction = futures::select_biased! {
                _ = timeout => {
                    log::warn!("timed out waiting for formatting");
                    None
                }
                transaction = format.log_err().fuse() => transaction,
            };

            buffer
                .update(&mut cx, |buffer, cx| {
                    if let Some(transaction) = transaction {
                        if !buffer.is_singleton() {
                            buffer.push_transaction(&transaction.0);
                        }
                    }

                    buffer.save(cx)
                })
                .await?;
            Ok(())
        })
    }

    fn save_as(
        &mut self,
        project: ModelHandle<Project>,
        abs_path: PathBuf,
        cx: &mut ViewContext<Self>,
    ) -> Task<Result<()>> {
        let buffer = self
            .buffer()
            .read(cx)
            .as_singleton()
            .expect("cannot call save_as on an excerpt list");

        project.update(cx, |project, cx| {
            project.save_buffer_as(buffer, abs_path, cx)
        })
    }

    fn reload(
        &mut self,
        project: ModelHandle<Project>,
        cx: &mut ViewContext<Self>,
    ) -> Task<Result<()>> {
        let buffer = self.buffer().clone();
        let buffers = self.buffer.read(cx).all_buffers();
        let reload_buffers =
            project.update(cx, |project, cx| project.reload_buffers(buffers, true, cx));
        cx.spawn(|this, mut cx| async move {
            let transaction = reload_buffers.log_err().await;
            this.update(&mut cx, |editor, cx| {
                editor.request_autoscroll(Autoscroll::Fit, cx)
            });
            buffer.update(&mut cx, |buffer, _| {
                if let Some(transaction) = transaction {
                    if !buffer.is_singleton() {
                        buffer.push_transaction(&transaction.0);
                    }
                }
            });
            Ok(())
        })
    }

    fn to_item_events(event: &Self::Event) -> Vec<workspace::ItemEvent> {
        let mut result = Vec::new();
        match event {
            Event::Closed => result.push(ItemEvent::CloseItem),
            Event::Saved | Event::TitleChanged => {
                result.push(ItemEvent::UpdateTab);
                result.push(ItemEvent::UpdateBreadcrumbs);
            }
            Event::Reparsed => {
                result.push(ItemEvent::UpdateBreadcrumbs);
            }
            Event::SelectionsChanged { local } if *local => {
                result.push(ItemEvent::UpdateBreadcrumbs);
            }
            Event::DirtyChanged => {
                result.push(ItemEvent::UpdateTab);
            }
            Event::BufferEdited => {
                result.push(ItemEvent::Edit);
                result.push(ItemEvent::UpdateBreadcrumbs);
            }
            _ => {}
        }
        result
    }

    fn as_searchable(&self, handle: &ViewHandle<Self>) -> Option<Box<dyn SearchableItemHandle>> {
        Some(Box::new(handle.clone()))
    }

    fn breadcrumb_location(&self) -> ToolbarItemLocation {
        ToolbarItemLocation::PrimaryLeft { flex: None }
    }

    fn breadcrumbs(&self, theme: &theme::Theme, cx: &AppContext) -> Option<Vec<ElementBox>> {
        let cursor = self.selections.newest_anchor().head();
        let multibuffer = &self.buffer().read(cx);
        let (buffer_id, symbols) =
            multibuffer.symbols_containing(cursor, Some(&theme.editor.syntax), cx)?;
        let buffer = multibuffer.buffer(buffer_id)?;

        let buffer = buffer.read(cx);
        let filename = if let Some(file) = buffer.file() {
            if file.path().file_name().is_none()
                || self
                    .project
                    .as_ref()
                    .map(|project| project.read(cx).visible_worktrees(cx).count() > 1)
                    .unwrap_or_default()
            {
                file.full_path(cx).to_string_lossy().to_string()
            } else {
                file.path().to_string_lossy().to_string()
            }
        } else {
            "untitled".to_string()
        };

        let mut breadcrumbs = vec![Label::new(filename, theme.breadcrumbs.text.clone()).boxed()];
        breadcrumbs.extend(symbols.into_iter().map(|symbol| {
            Text::new(symbol.text, theme.breadcrumbs.text.clone())
                .with_highlights(symbol.highlight_ranges)
                .boxed()
        }));
        Some(breadcrumbs)
    }
}

impl ProjectItem for Editor {
    type Item = Buffer;

    fn for_project_item(
        project: ModelHandle<Project>,
        buffer: ModelHandle<Buffer>,
        cx: &mut ViewContext<Self>,
    ) -> Self {
        Self::for_buffer(buffer, Some(project), cx)
    }
}

enum BufferSearchHighlights {}
impl SearchableItem for Editor {
    type Match = Range<Anchor>;

    fn to_search_event(event: &Self::Event) -> Option<SearchEvent> {
        match event {
            Event::BufferEdited => Some(SearchEvent::MatchesInvalidated),
            Event::SelectionsChanged { .. } => Some(SearchEvent::ActiveMatchChanged),
            _ => None,
        }
    }

    fn clear_matches(&mut self, cx: &mut ViewContext<Self>) {
        self.clear_background_highlights::<BufferSearchHighlights>(cx);
    }

    fn update_matches(&mut self, matches: Vec<Range<Anchor>>, cx: &mut ViewContext<Self>) {
        self.highlight_background::<BufferSearchHighlights>(
            matches,
            |theme| theme.search.match_background,
            cx,
        );
    }

    fn query_suggestion(&mut self, cx: &mut ViewContext<Self>) -> String {
        let display_map = self.snapshot(cx).display_snapshot;
        let selection = self.selections.newest::<usize>(cx);
        if selection.start == selection.end {
            let point = selection.start.to_display_point(&display_map);
            let range = surrounding_word(&display_map, point);
            let range = range.start.to_offset(&display_map, Bias::Left)
                ..range.end.to_offset(&display_map, Bias::Right);
            let text: String = display_map.buffer_snapshot.text_for_range(range).collect();
            if text.trim().is_empty() {
                String::new()
            } else {
                text
            }
        } else {
            display_map
                .buffer_snapshot
                .text_for_range(selection.start..selection.end)
                .collect()
        }
    }

    fn activate_match(
        &mut self,
        index: usize,
        matches: Vec<Range<Anchor>>,
        cx: &mut ViewContext<Self>,
    ) {
        self.unfold_ranges([matches[index].clone()], false, cx);
        self.change_selections(Some(Autoscroll::Fit), cx, |s| {
            s.select_ranges([matches[index].clone()])
        });
    }

    fn match_index_for_direction(
        &mut self,
        matches: &Vec<Range<Anchor>>,
        mut current_index: usize,
        direction: Direction,
        cx: &mut ViewContext<Self>,
    ) -> usize {
        let buffer = self.buffer().read(cx).snapshot(cx);
        let cursor = self.selections.newest_anchor().head();
        if matches[current_index].start.cmp(&cursor, &buffer).is_gt() {
            if direction == Direction::Prev {
                if current_index == 0 {
                    current_index = matches.len() - 1;
                } else {
                    current_index -= 1;
                }
            }
        } else if matches[current_index].end.cmp(&cursor, &buffer).is_lt() {
            if direction == Direction::Next {
                current_index = 0;
            }
        } else if direction == Direction::Prev {
            if current_index == 0 {
                current_index = matches.len() - 1;
            } else {
                current_index -= 1;
            }
        } else if direction == Direction::Next {
            if current_index == matches.len() - 1 {
                current_index = 0
            } else {
                current_index += 1;
            }
        };
        current_index
    }

    fn find_matches(
        &mut self,
        query: project::search::SearchQuery,
        cx: &mut ViewContext<Self>,
    ) -> Task<Vec<Range<Anchor>>> {
        let buffer = self.buffer().read(cx).snapshot(cx);
        cx.background().spawn(async move {
            let mut ranges = Vec::new();
            if let Some((_, _, excerpt_buffer)) = buffer.as_singleton() {
                ranges.extend(
                    query
                        .search(excerpt_buffer.as_rope())
                        .await
                        .into_iter()
                        .map(|range| {
                            buffer.anchor_after(range.start)..buffer.anchor_before(range.end)
                        }),
                );
            } else {
                for excerpt in buffer.excerpt_boundaries_in_range(0..buffer.len()) {
                    let excerpt_range = excerpt.range.context.to_offset(&excerpt.buffer);
                    let rope = excerpt.buffer.as_rope().slice(excerpt_range.clone());
                    ranges.extend(query.search(&rope).await.into_iter().map(|range| {
                        let start = excerpt
                            .buffer
                            .anchor_after(excerpt_range.start + range.start);
                        let end = excerpt
                            .buffer
                            .anchor_before(excerpt_range.start + range.end);
                        buffer.anchor_in_excerpt(excerpt.id.clone(), start)
                            ..buffer.anchor_in_excerpt(excerpt.id.clone(), end)
                    }));
                }
            }
            ranges
        })
    }

    fn active_match_index(
        &mut self,
        matches: Vec<Range<Anchor>>,
        cx: &mut ViewContext<Self>,
    ) -> Option<usize> {
        active_match_index(
            &matches,
            &self.selections.newest_anchor().head(),
            &self.buffer().read(cx).snapshot(cx),
        )
    }
}

pub fn active_match_index(
    ranges: &[Range<Anchor>],
    cursor: &Anchor,
    buffer: &MultiBufferSnapshot,
) -> Option<usize> {
    if ranges.is_empty() {
        None
    } else {
        match ranges.binary_search_by(|probe| {
            if probe.end.cmp(cursor, &*buffer).is_lt() {
                Ordering::Less
            } else if probe.start.cmp(cursor, &*buffer).is_gt() {
                Ordering::Greater
            } else {
                Ordering::Equal
            }
        }) {
            Ok(i) | Err(i) => Some(cmp::min(i, ranges.len() - 1)),
        }
    }
}

pub struct CursorPosition {
    position: Option<Point>,
    selected_count: usize,
    _observe_active_editor: Option<Subscription>,
}

impl Default for CursorPosition {
    fn default() -> Self {
        Self::new()
    }
}

impl CursorPosition {
    pub fn new() -> Self {
        Self {
            position: None,
            selected_count: 0,
            _observe_active_editor: None,
        }
    }

    fn update_position(&mut self, editor: ViewHandle<Editor>, cx: &mut ViewContext<Self>) {
        let editor = editor.read(cx);
        let buffer = editor.buffer().read(cx).snapshot(cx);

        self.selected_count = 0;
        let mut last_selection: Option<Selection<usize>> = None;
        for selection in editor.selections.all::<usize>(cx) {
            self.selected_count += selection.end - selection.start;
            if last_selection
                .as_ref()
                .map_or(true, |last_selection| selection.id > last_selection.id)
            {
                last_selection = Some(selection);
            }
        }
        self.position = last_selection.map(|s| s.head().to_point(&buffer));

        cx.notify();
    }
}

impl Entity for CursorPosition {
    type Event = ();
}

impl View for CursorPosition {
    fn ui_name() -> &'static str {
        "CursorPosition"
    }

    fn render(&mut self, cx: &mut RenderContext<Self>) -> ElementBox {
        if let Some(position) = self.position {
            let theme = &cx.global::<Settings>().theme.workspace.status_bar;
            let mut text = format!("{},{}", position.row + 1, position.column + 1);
            if self.selected_count > 0 {
                write!(text, " ({} selected)", self.selected_count).unwrap();
            }
            Label::new(text, theme.cursor_position.clone()).boxed()
        } else {
            Empty::new().boxed()
        }
    }
}

impl StatusItemView for CursorPosition {
    fn set_active_pane_item(
        &mut self,
        active_pane_item: Option<&dyn ItemHandle>,
        cx: &mut ViewContext<Self>,
    ) {
        if let Some(editor) = active_pane_item.and_then(|item| item.downcast::<Editor>()) {
            self._observe_active_editor = Some(cx.observe(&editor, Self::update_position));
            self.update_position(editor, cx);
        } else {
            self.position = None;
            self._observe_active_editor = None;
        }

        cx.notify();
    }
}

fn path_for_buffer<'a>(
    buffer: &ModelHandle<MultiBuffer>,
    mut height: usize,
    include_filename: bool,
    cx: &'a AppContext,
) -> Option<Cow<'a, Path>> {
    let file = buffer.read(cx).as_singleton()?.read(cx).file()?;
    // Ensure we always render at least the filename.
    height += 1;

    let mut prefix = file.path().as_ref();
    while height > 0 {
        if let Some(parent) = prefix.parent() {
            prefix = parent;
            height -= 1;
        } else {
            break;
        }
    }

    // Here we could have just always used `full_path`, but that is very
    // allocation-heavy and so we try to use a `Cow<Path>` if we haven't
    // traversed all the way up to the worktree's root.
    if height > 0 {
        let full_path = file.full_path(cx);
        if include_filename {
            Some(full_path.into())
        } else {
            Some(full_path.parent().unwrap().to_path_buf().into())
        }
    } else {
        let mut path = file.path().strip_prefix(prefix).unwrap();
        if !include_filename {
            path = path.parent().unwrap();
        }
        Some(path.into())
    }
}<|MERGE_RESOLUTION|>--- conflicted
+++ resolved
@@ -404,17 +404,14 @@
         project: ModelHandle<Project>,
         cx: &mut ViewContext<Self>,
     ) -> Task<Result<()>> {
+        self.report_event("save editor", cx);
+
         let buffer = self.buffer().clone();
         let buffers = buffer.read(cx).all_buffers();
         let mut timeout = cx.background().timer(FORMAT_TIMEOUT).fuse();
-<<<<<<< HEAD
-        let format = project.update(cx, |project, cx| project.format(buffers, true, cx));
-        self.report_event("save editor", cx);
-=======
         let format = project.update(cx, |project, cx| {
             project.format(buffers, true, FormatTrigger::Save, cx)
         });
->>>>>>> 75594fc3
         cx.spawn(|_, mut cx| async move {
             let transaction = futures::select_biased! {
                 _ = timeout => {
