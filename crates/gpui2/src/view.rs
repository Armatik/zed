use crate::{
<<<<<<< HEAD
    private::Sealed, AnyBox, AnyElement, AnyModel, AppContext, AvailableSpace, BorrowWindow,
    Bounds, Component, Element, ElementId, Entity, EntityId, Flatten, LayoutId, Model, Pixels,
    Size, ViewContext, VisualContext, WeakModel, WindowContext,
};
use anyhow::{Context, Result};
use std::{
    any::TypeId,
    hash::{Hash, Hasher},
    marker::PhantomData,
    sync::Arc,
};
=======
    private::Sealed, AnyBox, AnyElement, AnyModel, AnyWeakModel, AppContext, AvailableSpace,
    BorrowWindow, Bounds, Component, Element, ElementId, Entity, EntityId, LayoutId, Model, Pixels,
    Size, ViewContext, VisualContext, WeakModel, WindowContext,
};
use anyhow::{Context, Result};
use std::{any::TypeId, marker::PhantomData};
>>>>>>> 0aa9c6b6

pub trait Render: 'static + Sized {
    type Element: Element<Self> + 'static + Send;

    fn render(&mut self, cx: &mut ViewContext<Self>) -> Self::Element;
}

pub struct View<V> {
    pub(crate) model: Model<V>,
}

impl<V> Sealed for View<V> {}

impl<V: 'static> Entity<V> for View<V> {
    type Weak = WeakView<V>;

    fn entity_id(&self) -> EntityId {
        self.model.entity_id
    }

    fn downgrade(&self) -> Self::Weak {
        WeakView {
            model: self.model.downgrade(),
        }
    }

    fn upgrade_from(weak: &Self::Weak) -> Option<Self>
    where
        Self: Sized,
    {
        let model = weak.model.upgrade()?;
        Some(View { model })
    }
}

impl<V: 'static> View<V> {
    /// Convert this strong view reference into a weak view reference.
    pub fn downgrade(&self) -> WeakView<V> {
        Entity::downgrade(self)
    }

    pub fn update<C, R>(
        &self,
        cx: &mut C,
        f: impl FnOnce(&mut V, &mut C::ViewContext<'_, '_, V>) -> R,
    ) -> C::Result<R>
    where
        C: VisualContext,
    {
        cx.update_view(self, f)
    }

    pub fn read<'a>(&self, cx: &'a AppContext) -> &'a V {
        self.model.read(cx)
    }
}

impl<V> Clone for View<V> {
    fn clone(&self) -> Self {
        Self {
            model: self.model.clone(),
        }
    }
}

impl<V> Hash for View<V> {
    fn hash<H: Hasher>(&self, state: &mut H) {
        self.model.hash(state);
    }
}

impl<V> PartialEq for View<V> {
    fn eq(&self, other: &Self) -> bool {
        self.model == other.model
    }
}

impl<V> Eq for View<V> {}

impl<V: Render, ParentViewState: 'static> Component<ParentViewState> for View<V> {
    fn render(self) -> AnyElement<ParentViewState> {
        AnyElement::new(EraseViewState {
            view: self,
            parent_view_state_type: PhantomData,
        })
    }
}

impl<V> Element<()> for View<V>
where
    V: Render,
{
    type ElementState = AnyElement<V>;

    fn id(&self) -> Option<crate::ElementId> {
        Some(ElementId::View(self.model.entity_id))
    }

    fn initialize(
        &mut self,
        _: &mut (),
        _: Option<Self::ElementState>,
        cx: &mut ViewContext<()>,
    ) -> Self::ElementState {
        self.update(cx, |state, cx| {
            let mut any_element = AnyElement::new(state.render(cx));
            any_element.initialize(state, cx);
            any_element
        })
    }

    fn layout(
        &mut self,
        _: &mut (),
        element: &mut Self::ElementState,
        cx: &mut ViewContext<()>,
    ) -> LayoutId {
        self.update(cx, |state, cx| element.layout(state, cx))
    }

    fn paint(
        &mut self,
        _: Bounds<Pixels>,
        _: &mut (),
        element: &mut Self::ElementState,
        cx: &mut ViewContext<()>,
    ) {
        self.update(cx, |state, cx| element.paint(state, cx))
    }
}

pub struct WeakView<V> {
    pub(crate) model: WeakModel<V>,
}

impl<V: 'static> WeakView<V> {
    pub fn upgrade(&self) -> Option<View<V>> {
        Entity::upgrade_from(self)
    }

    pub fn update<C, R>(
        &self,
        cx: &mut C,
        f: impl FnOnce(&mut V, &mut C::ViewContext<'_, '_, V>) -> R,
    ) -> Result<R>
    where
        C: VisualContext,
        Result<C::Result<R>>: Flatten<R>,
    {
        let view = self.upgrade().context("error upgrading view")?;
        Ok(view.update(cx, f)).flatten()
    }
}

impl<V> Clone for WeakView<V> {
    fn clone(&self) -> Self {
        Self {
            model: self.model.clone(),
        }
    }
}

impl<V> Hash for WeakView<V> {
    fn hash<H: Hasher>(&self, state: &mut H) {
        self.model.hash(state);
    }
}

impl<V> PartialEq for WeakView<V> {
    fn eq(&self, other: &Self) -> bool {
        self.model == other.model
    }
}

impl<V> Eq for WeakView<V> {}

struct EraseViewState<V, ParentV> {
    view: View<V>,
    parent_view_state_type: PhantomData<ParentV>,
}

unsafe impl<V, ParentV> Send for EraseViewState<V, ParentV> {}

impl<V: Render, ParentV: 'static> Component<ParentV> for EraseViewState<V, ParentV> {
    fn render(self) -> AnyElement<ParentV> {
        AnyElement::new(self)
    }
}

impl<V: Render, ParentV: 'static> Element<ParentV> for EraseViewState<V, ParentV> {
    type ElementState = AnyBox;

    fn id(&self) -> Option<ElementId> {
        Element::id(&self.view)
    }

    fn initialize(
        &mut self,
        _: &mut ParentV,
        _: Option<Self::ElementState>,
        cx: &mut ViewContext<ParentV>,
    ) -> Self::ElementState {
        ViewObject::initialize(&mut self.view, cx)
    }

    fn layout(
        &mut self,
        _: &mut ParentV,
        element: &mut Self::ElementState,
        cx: &mut ViewContext<ParentV>,
    ) -> LayoutId {
        ViewObject::layout(&mut self.view, element, cx)
    }

    fn paint(
        &mut self,
        bounds: Bounds<Pixels>,
        _: &mut ParentV,
        element: &mut Self::ElementState,
        cx: &mut ViewContext<ParentV>,
    ) {
        ViewObject::paint(&mut self.view, bounds, element, cx)
    }
}

trait ViewObject: Send + Sync {
    fn entity_type(&self) -> TypeId;
    fn entity_id(&self) -> EntityId;
    fn model(&self) -> AnyModel;
    fn initialize(&self, cx: &mut WindowContext) -> AnyBox;
    fn layout(&self, element: &mut AnyBox, cx: &mut WindowContext) -> LayoutId;
    fn paint(&self, bounds: Bounds<Pixels>, element: &mut AnyBox, cx: &mut WindowContext);
    fn debug(&self, f: &mut std::fmt::Formatter<'_>) -> std::fmt::Result;
}

impl<V> ViewObject for View<V>
where
    V: Render,
{
    fn entity_type(&self) -> TypeId {
        TypeId::of::<V>()
    }

    fn entity_id(&self) -> EntityId {
        Entity::entity_id(self)
    }

    fn model(&self) -> AnyModel {
        self.model.clone().into_any()
    }

    fn initialize(&self, cx: &mut WindowContext) -> AnyBox {
        cx.with_element_id(ViewObject::entity_id(self), |_global_id, cx| {
            self.update(cx, |state, cx| {
                let mut any_element = Box::new(AnyElement::new(state.render(cx)));
                any_element.initialize(state, cx);
                any_element
            })
        })
    }

    fn layout(&self, element: &mut AnyBox, cx: &mut WindowContext) -> LayoutId {
        cx.with_element_id(ViewObject::entity_id(self), |_global_id, cx| {
            self.update(cx, |state, cx| {
                let element = element.downcast_mut::<AnyElement<V>>().unwrap();
                element.layout(state, cx)
            })
        })
    }

    fn paint(&self, _: Bounds<Pixels>, element: &mut AnyBox, cx: &mut WindowContext) {
        cx.with_element_id(ViewObject::entity_id(self), |_global_id, cx| {
            self.update(cx, |state, cx| {
                let element = element.downcast_mut::<AnyElement<V>>().unwrap();
                element.paint(state, cx);
            });
        });
    }

    fn debug(&self, f: &mut std::fmt::Formatter<'_>) -> std::fmt::Result {
        f.debug_struct(&format!("AnyView<{}>", std::any::type_name::<V>()))
            .field("entity_id", &ViewObject::entity_id(self).as_u64())
            .finish()
    }
}

#[derive(Clone, Debug)]
pub struct AnyView {
    model: AnyModel,
    initialize: fn(&AnyView, &mut WindowContext) -> AnyBox,
    layout: fn(&AnyView, &mut AnyBox, &mut WindowContext) -> LayoutId,
    paint: fn(&AnyView, &mut AnyBox, &mut WindowContext),
}

impl AnyView {
<<<<<<< HEAD
    pub fn downcast<V: 'static>(self) -> Result<View<V>, AnyView> {
        self.0
            .model()
            .downcast()
            .map(|model| View { model })
            .map_err(|_| self)
    }

    pub fn entity_type(&self) -> TypeId {
        self.0.entity_type()
=======
    pub fn downgrade(&self) -> AnyWeakView {
        AnyWeakView {
            model: self.model.downgrade(),
            initialize: self.initialize,
            layout: self.layout,
            paint: self.paint,
        }
    }

    pub fn downcast<T: 'static>(self) -> Result<View<T>, Self> {
        match self.model.downcast() {
            Ok(model) => Ok(View { model }),
            Err(model) => Err(Self {
                model,
                initialize: self.initialize,
                layout: self.layout,
                paint: self.paint,
            }),
        }
    }

    pub(crate) fn entity_type(&self) -> TypeId {
        self.model.entity_type
>>>>>>> 0aa9c6b6
    }

    pub(crate) fn draw(&self, available_space: Size<AvailableSpace>, cx: &mut WindowContext) {
        let mut rendered_element = (self.initialize)(self, cx);
        let layout_id = (self.layout)(self, &mut rendered_element, cx);
        cx.window
            .layout_engine
            .compute_layout(layout_id, available_space);
        (self.paint)(self, &mut rendered_element, cx);
    }
}

impl<V: 'static> Component<V> for AnyView {
    fn render(self) -> AnyElement<V> {
        AnyElement::new(self)
    }
}

impl<V: Render> From<View<V>> for AnyView {
    fn from(value: View<V>) -> Self {
        AnyView {
            model: value.model.into_any(),
            initialize: |view, cx| {
                cx.with_element_id(view.model.entity_id, |_, cx| {
                    let view = view.clone().downcast::<V>().unwrap();
                    Box::new(AnyElement::new(
                        view.update(cx, |view, cx| Render::render(view, cx)),
                    ))
                })
            },
            layout: |view, element, cx| {
                cx.with_element_id(view.model.entity_id, |_, cx| {
                    let view = view.clone().downcast::<V>().unwrap();
                    let element = element.downcast_mut::<AnyElement<V>>().unwrap();
                    view.update(cx, |view, cx| element.layout(view, cx))
                })
            },
            paint: |view, element, cx| {
                cx.with_element_id(view.model.entity_id, |_, cx| {
                    let view = view.clone().downcast::<V>().unwrap();
                    let element = element.downcast_mut::<AnyElement<V>>().unwrap();
                    view.update(cx, |view, cx| element.paint(view, cx))
                })
            },
        }
    }
}

<<<<<<< HEAD
impl std::fmt::Debug for AnyView {
    fn fmt(&self, f: &mut std::fmt::Formatter<'_>) -> std::fmt::Result {
        self.0.debug(f)
=======
impl<ParentViewState: 'static> Element<ParentViewState> for AnyView {
    type ElementState = AnyBox;

    fn id(&self) -> Option<ElementId> {
        Some(self.model.entity_id.into())
    }

    fn initialize(
        &mut self,
        _view_state: &mut ParentViewState,
        _element_state: Option<Self::ElementState>,
        cx: &mut ViewContext<ParentViewState>,
    ) -> Self::ElementState {
        (self.initialize)(self, cx)
    }

    fn layout(
        &mut self,
        _view_state: &mut ParentViewState,
        rendered_element: &mut Self::ElementState,
        cx: &mut ViewContext<ParentViewState>,
    ) -> LayoutId {
        (self.layout)(self, rendered_element, cx)
    }

    fn paint(
        &mut self,
        _bounds: Bounds<Pixels>,
        _view_state: &mut ParentViewState,
        rendered_element: &mut Self::ElementState,
        cx: &mut ViewContext<ParentViewState>,
    ) {
        (self.paint)(self, rendered_element, cx)
>>>>>>> 0aa9c6b6
    }
}

pub struct AnyWeakView {
    model: AnyWeakModel,
    initialize: fn(&AnyView, &mut WindowContext) -> AnyBox,
    layout: fn(&AnyView, &mut AnyBox, &mut WindowContext) -> LayoutId,
    paint: fn(&AnyView, &mut AnyBox, &mut WindowContext),
}

impl AnyWeakView {
    pub fn upgrade(&self) -> Option<AnyView> {
        let model = self.model.upgrade()?;
        Some(AnyView {
            model,
            initialize: self.initialize,
            layout: self.layout,
            paint: self.paint,
        })
    }
}

impl<T, E> Render for T
where
    T: 'static + FnMut(&mut WindowContext) -> E,
    E: 'static + Send + Element<T>,
{
    type Element = E;

    fn render(&mut self, cx: &mut ViewContext<Self>) -> Self::Element {
        (self)(cx)
    }
<<<<<<< HEAD
}

impl<ParentV: 'static> Element<ParentV> for EraseAnyViewState<ParentV> {
    type ElementState = AnyBox;

    fn id(&self) -> Option<ElementId> {
        Some(self.view.0.entity_id().into())
    }

    fn initialize(
        &mut self,
        _: &mut ParentV,
        _: Option<Self::ElementState>,
        cx: &mut ViewContext<ParentV>,
    ) -> Self::ElementState {
        self.view.0.initialize(cx)
    }

    fn layout(
        &mut self,
        _: &mut ParentV,
        element: &mut Self::ElementState,
        cx: &mut ViewContext<ParentV>,
    ) -> LayoutId {
        self.view.0.layout(element, cx)
    }

    fn paint(
        &mut self,
        bounds: Bounds<Pixels>,
        _: &mut ParentV,
        element: &mut Self::ElementState,
        cx: &mut ViewContext<ParentV>,
    ) {
        self.view.0.paint(bounds, element, cx)
    }
=======
>>>>>>> 0aa9c6b6
}<|MERGE_RESOLUTION|>--- conflicted
+++ resolved
@@ -1,24 +1,14 @@
 use crate::{
-<<<<<<< HEAD
-    private::Sealed, AnyBox, AnyElement, AnyModel, AppContext, AvailableSpace, BorrowWindow,
-    Bounds, Component, Element, ElementId, Entity, EntityId, Flatten, LayoutId, Model, Pixels,
-    Size, ViewContext, VisualContext, WeakModel, WindowContext,
+    private::Sealed, AnyBox, AnyElement, AnyModel, AnyWeakModel, AppContext, AvailableSpace,
+    BorrowWindow, Bounds, Component, Element, ElementId, Entity, EntityId, Flatten, LayoutId,
+    Model, Pixels, Size, ViewContext, VisualContext, WeakModel, WindowContext,
 };
 use anyhow::{Context, Result};
 use std::{
     any::TypeId,
     hash::{Hash, Hasher},
     marker::PhantomData,
-    sync::Arc,
 };
-=======
-    private::Sealed, AnyBox, AnyElement, AnyModel, AnyWeakModel, AppContext, AvailableSpace,
-    BorrowWindow, Bounds, Component, Element, ElementId, Entity, EntityId, LayoutId, Model, Pixels,
-    Size, ViewContext, VisualContext, WeakModel, WindowContext,
-};
-use anyhow::{Context, Result};
-use std::{any::TypeId, marker::PhantomData};
->>>>>>> 0aa9c6b6
 
 pub trait Render: 'static + Sized {
     type Element: Element<Self> + 'static + Send;
@@ -314,18 +304,6 @@
 }
 
 impl AnyView {
-<<<<<<< HEAD
-    pub fn downcast<V: 'static>(self) -> Result<View<V>, AnyView> {
-        self.0
-            .model()
-            .downcast()
-            .map(|model| View { model })
-            .map_err(|_| self)
-    }
-
-    pub fn entity_type(&self) -> TypeId {
-        self.0.entity_type()
-=======
     pub fn downgrade(&self) -> AnyWeakView {
         AnyWeakView {
             model: self.model.downgrade(),
@@ -347,9 +325,8 @@
         }
     }
 
-    pub(crate) fn entity_type(&self) -> TypeId {
+    pub fn entity_type(&self) -> TypeId {
         self.model.entity_type
->>>>>>> 0aa9c6b6
     }
 
     pub(crate) fn draw(&self, available_space: Size<AvailableSpace>, cx: &mut WindowContext) {
@@ -398,11 +375,6 @@
     }
 }
 
-<<<<<<< HEAD
-impl std::fmt::Debug for AnyView {
-    fn fmt(&self, f: &mut std::fmt::Formatter<'_>) -> std::fmt::Result {
-        self.0.debug(f)
-=======
 impl<ParentViewState: 'static> Element<ParentViewState> for AnyView {
     type ElementState = AnyBox;
 
@@ -436,7 +408,6 @@
         cx: &mut ViewContext<ParentViewState>,
     ) {
         (self.paint)(self, rendered_element, cx)
->>>>>>> 0aa9c6b6
     }
 }
 
@@ -469,43 +440,4 @@
     fn render(&mut self, cx: &mut ViewContext<Self>) -> Self::Element {
         (self)(cx)
     }
-<<<<<<< HEAD
-}
-
-impl<ParentV: 'static> Element<ParentV> for EraseAnyViewState<ParentV> {
-    type ElementState = AnyBox;
-
-    fn id(&self) -> Option<ElementId> {
-        Some(self.view.0.entity_id().into())
-    }
-
-    fn initialize(
-        &mut self,
-        _: &mut ParentV,
-        _: Option<Self::ElementState>,
-        cx: &mut ViewContext<ParentV>,
-    ) -> Self::ElementState {
-        self.view.0.initialize(cx)
-    }
-
-    fn layout(
-        &mut self,
-        _: &mut ParentV,
-        element: &mut Self::ElementState,
-        cx: &mut ViewContext<ParentV>,
-    ) -> LayoutId {
-        self.view.0.layout(element, cx)
-    }
-
-    fn paint(
-        &mut self,
-        bounds: Bounds<Pixels>,
-        _: &mut ParentV,
-        element: &mut Self::ElementState,
-        cx: &mut ViewContext<ParentV>,
-    ) {
-        self.view.0.paint(bounds, element, cx)
-    }
-=======
->>>>>>> 0aa9c6b6
 }