--- conflicted
+++ resolved
@@ -6,13 +6,7 @@
 pub struct TabBarStory;
 
 impl Render for TabBarStory {
-<<<<<<< HEAD
-    type Output = Div;
-
-    fn render(&mut self, _cx: &mut ViewContext<Self>) -> Self::Output {
-=======
     fn render(&mut self, _cx: &mut ViewContext<Self>) -> impl Element {
->>>>>>> 81b03d37
         let tab_count = 20;
         let selected_tab_index = 3;
 
