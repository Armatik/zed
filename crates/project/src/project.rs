--- conflicted
+++ resolved
@@ -1412,18 +1412,14 @@
             let client = self.client.clone();
             cx.foreground()
                 .spawn(async move {
-<<<<<<< HEAD
-                    if let Some(share) = share {
-                        share.await?;
-                    }
-=======
->>>>>>> 0b2452f6
                     client.send(proto::RespondToJoinProjectRequest {
                         requester_id,
                         project_id,
                         allow,
                     })?;
-                    share.await?;
+                    if let Some(share) = share {
+                        share.await?;
+                    }
                     anyhow::Ok(())
                 })
                 .detach_and_log_err(cx);
