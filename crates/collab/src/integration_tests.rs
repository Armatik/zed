--- conflicted
+++ resolved
@@ -6477,13 +6477,8 @@
     ) -> Arc<AppState> {
         Arc::new(AppState {
             db: test_db.db().clone(),
-<<<<<<< HEAD
             live_kit_client: Some(Arc::new(fake_server.create_api_client())),
-            api_token: Default::default(),
-            invite_link_prefix: Default::default(),
-=======
             config: Default::default(),
->>>>>>> 77b13b13
         })
     }
 
