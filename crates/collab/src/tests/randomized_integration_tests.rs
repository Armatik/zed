use crate::{
    db::{self, NewUserParams, UserId},
    rpc::{CLEANUP_TIMEOUT, RECONNECT_TIMEOUT},
    tests::{TestClient, TestServer},
};
use anyhow::{anyhow, Result};
use call::ActiveCall;
use client::RECEIVE_TIMEOUT;
use collections::BTreeMap;
use editor::Bias;
use fs::{FakeFs, Fs as _};
use futures::StreamExt as _;
use gpui::{executor::Deterministic, ModelHandle, Task, TestAppContext};
use language::{range_to_lsp, FakeLspAdapter, Language, LanguageConfig, PointUtf16};
use lsp::FakeLanguageServer;
use parking_lot::Mutex;
use project::{search::SearchQuery, Project, ProjectPath};
use rand::{
    distributions::{Alphanumeric, DistString},
    prelude::*,
};
use serde::{Deserialize, Serialize};
use settings::Settings;
use std::{
    env,
    ops::Range,
    path::{Path, PathBuf},
    rc::Rc,
    sync::{
        atomic::{AtomicBool, Ordering::SeqCst},
        Arc,
    },
};
use util::ResultExt;

#[gpui::test(iterations = 100)]
async fn test_random_collaboration(
    cx: &mut TestAppContext,
    deterministic: Arc<Deterministic>,
    rng: StdRng,
) {
    deterministic.forbid_parking();

    let max_peers = env::var("MAX_PEERS")
        .map(|i| i.parse().expect("invalid `MAX_PEERS` variable"))
        .unwrap_or(3);
    let max_operations = env::var("OPERATIONS")
        .map(|i| i.parse().expect("invalid `OPERATIONS` variable"))
        .unwrap_or(10);

    let plan_load_path = path_env_var("LOAD_PLAN");
    let plan_save_path = path_env_var("SAVE_PLAN");

    let mut server = TestServer::start(&deterministic).await;
    let db = server.app_state.db.clone();

    let mut users = Vec::new();
    for ix in 0..max_peers {
        let username = format!("user-{}", ix + 1);
        let user_id = db
            .create_user(
                &format!("{username}@example.com"),
                false,
                NewUserParams {
                    github_login: username.clone(),
                    github_user_id: (ix + 1) as i32,
                    invite_count: 0,
                },
            )
            .await
            .unwrap()
            .user_id;
        users.push(UserTestPlan {
            user_id,
            username,
            online: false,
            next_root_id: 0,
            operation_ix: 0,
        });
    }

    for (ix, user_a) in users.iter().enumerate() {
        for user_b in &users[ix + 1..] {
            server
                .app_state
                .db
                .send_contact_request(user_a.user_id, user_b.user_id)
                .await
                .unwrap();
            server
                .app_state
                .db
                .respond_to_contact_request(user_b.user_id, user_a.user_id, true)
                .await
                .unwrap();
        }
    }

<<<<<<< HEAD
    let plan = Arc::new(Mutex::new(TestPlan::new(rng, users, max_operations)));
=======
    let mut clients = Vec::new();
    let mut user_ids = Vec::new();
    let mut op_start_signals = Vec::new();
    let mut next_entity_id = 100000;
    let allow_server_restarts = rng.lock().gen_bool(0.7);
    let allow_client_reconnection = rng.lock().gen_bool(0.7);
    let allow_client_disconnection = rng.lock().gen_bool(0.1);

    let mut operations = 0;
    while operations < max_operations {
        let distribution = rng.lock().gen_range(0..100);
        match distribution {
            0..=19 if !available_users.is_empty() => {
                let client_ix = rng.lock().gen_range(0..available_users.len());
                let (_, username) = available_users.remove(client_ix);
                log::info!("Adding new connection for {}", username);
                next_entity_id += 100000;
                let mut client_cx = TestAppContext::new(
                    cx.foreground_platform(),
                    cx.platform(),
                    deterministic.build_foreground(next_entity_id),
                    deterministic.build_background(),
                    cx.font_cache(),
                    cx.leak_detector(),
                    next_entity_id,
                    cx.function_name.clone(),
                );

                client_cx.update(|cx| cx.set_global(Settings::test(cx)));

                let op_start_signal = futures::channel::mpsc::unbounded();
                let client = server.create_client(&mut client_cx, &username).await;
                user_ids.push(client.current_user_id(&client_cx));
                op_start_signals.push(op_start_signal.0);
                clients.push(client_cx.foreground().spawn(simulate_client(
                    client,
                    op_start_signal.1,
                    allow_client_disconnection,
                    rng.clone(),
                    client_cx,
                )));

                log::info!("Added connection for {}", username);
                operations += 1;
            }

            20..=24 if clients.len() > 1 && allow_client_disconnection => {
                let client_ix = rng.lock().gen_range(1..clients.len());
                log::info!(
                    "Simulating full disconnection of user {}",
                    user_ids[client_ix]
                );
                let removed_user_id = user_ids.remove(client_ix);
                let user_connection_ids = server
                    .connection_pool
                    .lock()
                    .user_connection_ids(removed_user_id)
                    .collect::<Vec<_>>();
                assert_eq!(user_connection_ids.len(), 1);
                let removed_peer_id = user_connection_ids[0].into();
                let client = clients.remove(client_ix);
                op_start_signals.remove(client_ix);
                server.forbid_connections();
                server.disconnect_client(removed_peer_id);
                deterministic.advance_clock(RECEIVE_TIMEOUT + RECONNECT_TIMEOUT);
                deterministic.start_waiting();
                log::info!("Waiting for user {} to exit...", removed_user_id);
                let (client, mut client_cx) = client.await;
                deterministic.finish_waiting();
                server.allow_connections();

                for project in &client.remote_projects {
                    project.read_with(&client_cx, |project, _| {
                        assert!(
                            project.is_read_only(),
                            "project {:?} should be read only",
                            project.remote_id()
                        )
                    });
                }
                for user_id in &user_ids {
                    let contacts = server.app_state.db.get_contacts(*user_id).await.unwrap();
                    let pool = server.connection_pool.lock();
                    for contact in contacts {
                        if let db::Contact::Accepted { user_id, busy, .. } = contact {
                            if user_id == removed_user_id {
                                assert!(!pool.is_user_online(user_id));
                                assert!(!busy);
                            }
                        }
                    }
                }

                log::info!("{} removed", client.username);
                available_users.push((removed_user_id, client.username.clone()));
                client_cx.update(|cx| {
                    cx.clear_globals();
                    cx.set_global(Settings::test(cx));
                    drop(client);
                });

                operations += 1;
            }

            25..=29 if clients.len() > 1 && allow_client_reconnection => {
                let client_ix = rng.lock().gen_range(1..clients.len());
                let user_id = user_ids[client_ix];
                log::info!("Simulating temporary disconnection of user {}", user_id);
                let user_connection_ids = server
                    .connection_pool
                    .lock()
                    .user_connection_ids(user_id)
                    .collect::<Vec<_>>();
                assert_eq!(user_connection_ids.len(), 1);
                let peer_id = user_connection_ids[0].into();
                server.disconnect_client(peer_id);
                deterministic.advance_clock(RECEIVE_TIMEOUT + RECONNECT_TIMEOUT);
                operations += 1;
            }

            30..=34 if allow_server_restarts => {
                log::info!("Simulating server restart");
                server.reset().await;
                deterministic.advance_clock(RECEIVE_TIMEOUT);
                server.start().await.unwrap();
                deterministic.advance_clock(CLEANUP_TIMEOUT);
                let environment = &server.app_state.config.zed_environment;
                let stale_room_ids = server
                    .app_state
                    .db
                    .stale_room_ids(environment, server.id())
                    .await
                    .unwrap();
                assert_eq!(stale_room_ids, vec![]);
            }
>>>>>>> 2982a98d

    if let Some(path) = &plan_load_path {
        eprintln!("loaded plan from path {:?}", path);
        plan.lock().load(path);
    }

    let mut clients = Vec::new();
    let mut client_tasks = Vec::new();
    let mut operation_channels = Vec::new();

    loop {
        let Some((next_operation, skipped)) = plan.lock().next_server_operation(&clients) else { break };
        let applied = apply_server_operation(
            deterministic.clone(),
            &mut server,
            &mut clients,
            &mut client_tasks,
            &mut operation_channels,
            plan.clone(),
            next_operation,
            cx,
        )
        .await;
        if !applied {
            skipped.store(false, SeqCst);
        }
    }

    drop(operation_channels);
    deterministic.start_waiting();
    futures::future::join_all(client_tasks).await;
    deterministic.finish_waiting();
    deterministic.run_until_parked();

    if let Some(path) = &plan_save_path {
        eprintln!("saved test plan to path {:?}", path);
        plan.lock().save(path);
    }

    for (client, client_cx) in &clients {
        for guest_project in client.remote_projects().iter() {
            guest_project.read_with(client_cx, |guest_project, cx| {
                let host_project = clients.iter().find_map(|(client, cx)| {
                    let project = client
                        .local_projects()
                        .iter()
                        .find(|host_project| {
                            host_project.read_with(cx, |host_project, _| {
                                host_project.remote_id() == guest_project.remote_id()
                            })
                        })?
                        .clone();
                    Some((project, cx))
                });

                if !guest_project.is_read_only() {
                    if let Some((host_project, host_cx)) = host_project {
                        let host_worktree_snapshots =
                            host_project.read_with(host_cx, |host_project, cx| {
                                host_project
                                    .worktrees(cx)
                                    .map(|worktree| {
                                        let worktree = worktree.read(cx);
                                        (worktree.id(), worktree.snapshot())
                                    })
                                    .collect::<BTreeMap<_, _>>()
                            });
                        let guest_worktree_snapshots = guest_project
                            .worktrees(cx)
                            .map(|worktree| {
                                let worktree = worktree.read(cx);
                                (worktree.id(), worktree.snapshot())
                            })
                            .collect::<BTreeMap<_, _>>();

                        assert_eq!(
                            guest_worktree_snapshots.keys().collect::<Vec<_>>(),
                            host_worktree_snapshots.keys().collect::<Vec<_>>(),
                            "{} has different worktrees than the host",
                            client.username
                        );

                        for (id, host_snapshot) in &host_worktree_snapshots {
                            let guest_snapshot = &guest_worktree_snapshots[id];
                            assert_eq!(
                                guest_snapshot.root_name(),
                                host_snapshot.root_name(),
                                "{} has different root name than the host for worktree {}",
                                client.username,
                                id
                            );
                            assert_eq!(
                                guest_snapshot.abs_path(),
                                host_snapshot.abs_path(),
                                "{} has different abs path than the host for worktree {}",
                                client.username,
                                id
                            );
                            assert_eq!(
                                guest_snapshot.entries(false).collect::<Vec<_>>(),
                                host_snapshot.entries(false).collect::<Vec<_>>(),
                                "{} has different snapshot than the host for worktree {:?} and project {:?}",
                                client.username,
                                host_snapshot.abs_path(),
                                host_project.read_with(host_cx, |project, _| project.remote_id())
                            );
                            assert_eq!(guest_snapshot.scan_id(), host_snapshot.scan_id(),
                                "{} has different scan id than the host for worktree {:?} and project {:?}",
                                client.username,
                                host_snapshot.abs_path(),
                                host_project.read_with(host_cx, |project, _| project.remote_id())
                            );
                        }
                    }
                }

                guest_project.check_invariants(cx);
            });
        }

        let buffers = client.buffers().clone();
        for (guest_project, guest_buffers) in &buffers {
            let project_id = if guest_project.read_with(client_cx, |project, _| {
                project.is_local() || project.is_read_only()
            }) {
                continue;
            } else {
                guest_project
                    .read_with(client_cx, |project, _| project.remote_id())
                    .unwrap()
            };
            let guest_user_id = client.user_id().unwrap();

            let host_project = clients.iter().find_map(|(client, cx)| {
                let project = client
                    .local_projects()
                    .iter()
                    .find(|host_project| {
                        host_project.read_with(cx, |host_project, _| {
                            host_project.remote_id() == Some(project_id)
                        })
                    })?
                    .clone();
                Some((client.user_id().unwrap(), project, cx))
            });

            let (host_user_id, host_project, host_cx) =
                if let Some((host_user_id, host_project, host_cx)) = host_project {
                    (host_user_id, host_project, host_cx)
                } else {
                    continue;
                };

            for guest_buffer in guest_buffers {
                let buffer_id = guest_buffer.read_with(client_cx, |buffer, _| buffer.remote_id());
                let host_buffer = host_project.read_with(host_cx, |project, cx| {
                    project.buffer_for_id(buffer_id, cx).unwrap_or_else(|| {
                        panic!(
                            "host does not have buffer for guest:{}, peer:{:?}, id:{}",
                            client.username,
                            client.peer_id(),
                            buffer_id
                        )
                    })
                });
                let path = host_buffer
                    .read_with(host_cx, |buffer, cx| buffer.file().unwrap().full_path(cx));

                assert_eq!(
                    guest_buffer.read_with(client_cx, |buffer, _| buffer.deferred_ops_len()),
                    0,
                    "{}, buffer {}, path {:?} has deferred operations",
                    client.username,
                    buffer_id,
                    path,
                );
                assert_eq!(
                    guest_buffer.read_with(client_cx, |buffer, _| buffer.text()),
                    host_buffer.read_with(host_cx, |buffer, _| buffer.text()),
                    "{}, buffer {}, path {:?}, differs from the host's buffer",
                    client.username,
                    buffer_id,
                    path
                );

                let host_file = host_buffer.read_with(host_cx, |b, _| b.file().cloned());
                let guest_file = guest_buffer.read_with(client_cx, |b, _| b.file().cloned());
                match (host_file, guest_file) {
                    (Some(host_file), Some(guest_file)) => {
                        assert_eq!(guest_file.path(), host_file.path());
                        assert_eq!(guest_file.is_deleted(), host_file.is_deleted());
                        assert_eq!(
                            guest_file.mtime(),
                            host_file.mtime(),
                            "guest {} mtime does not match host {} for path {:?} in project {}",
                            guest_user_id,
                            host_user_id,
                            guest_file.path(),
                            project_id,
                        );
                    }
                    (None, None) => {}
                    (None, _) => panic!("host's file is None, guest's isn't"),
                    (_, None) => panic!("guest's file is None, hosts's isn't"),
                }

                let host_diff_base =
                    host_buffer.read_with(host_cx, |b, _| b.diff_base().map(ToString::to_string));
                let guest_diff_base = guest_buffer
                    .read_with(client_cx, |b, _| b.diff_base().map(ToString::to_string));
                assert_eq!(guest_diff_base, host_diff_base);

                let host_saved_version =
                    host_buffer.read_with(host_cx, |b, _| b.saved_version().clone());
                let guest_saved_version =
                    guest_buffer.read_with(client_cx, |b, _| b.saved_version().clone());
                assert_eq!(guest_saved_version, host_saved_version);

                let host_saved_version_fingerprint =
                    host_buffer.read_with(host_cx, |b, _| b.saved_version_fingerprint());
                let guest_saved_version_fingerprint =
                    guest_buffer.read_with(client_cx, |b, _| b.saved_version_fingerprint());
                assert_eq!(
                    guest_saved_version_fingerprint,
                    host_saved_version_fingerprint
                );

                let host_saved_mtime = host_buffer.read_with(host_cx, |b, _| b.saved_mtime());
                let guest_saved_mtime = guest_buffer.read_with(client_cx, |b, _| b.saved_mtime());
                assert_eq!(guest_saved_mtime, host_saved_mtime);

                let host_is_dirty = host_buffer.read_with(host_cx, |b, _| b.is_dirty());
                let guest_is_dirty = guest_buffer.read_with(client_cx, |b, _| b.is_dirty());
                assert_eq!(guest_is_dirty, host_is_dirty);

                let host_has_conflict = host_buffer.read_with(host_cx, |b, _| b.has_conflict());
                let guest_has_conflict = guest_buffer.read_with(client_cx, |b, _| b.has_conflict());
                assert_eq!(guest_has_conflict, host_has_conflict);
            }
        }
    }

    for (client, mut cx) in clients {
        cx.update(|cx| {
            cx.clear_globals();
            cx.set_global(Settings::test(cx));
            drop(client);
        });
    }
}

async fn apply_server_operation(
    deterministic: Arc<Deterministic>,
    server: &mut TestServer,
    clients: &mut Vec<(Rc<TestClient>, TestAppContext)>,
    client_tasks: &mut Vec<Task<()>>,
    operation_channels: &mut Vec<futures::channel::mpsc::UnboundedSender<usize>>,
    plan: Arc<Mutex<TestPlan>>,
    operation: Operation,
    cx: &mut TestAppContext,
) -> bool {
    match operation {
        Operation::AddConnection { user_id } => {
            let username;
            {
                let mut plan = plan.lock();
                let mut user = plan.user(user_id);
                if user.online {
                    return false;
                }
                user.online = true;
                username = user.username.clone();
            };
            log::info!("Adding new connection for {}", username);
            let next_entity_id = (user_id.0 * 10_000) as usize;
            let mut client_cx = TestAppContext::new(
                cx.foreground_platform(),
                cx.platform(),
                deterministic.build_foreground(user_id.0 as usize),
                deterministic.build_background(),
                cx.font_cache(),
                cx.leak_detector(),
                next_entity_id,
                cx.function_name.clone(),
            );

            let (operation_tx, operation_rx) = futures::channel::mpsc::unbounded();
            let client = Rc::new(server.create_client(&mut client_cx, &username).await);
            operation_channels.push(operation_tx);
            clients.push((client.clone(), client_cx.clone()));
            client_tasks.push(client_cx.foreground().spawn(simulate_client(
                client,
                operation_rx,
                plan.clone(),
                client_cx,
            )));

            log::info!("Added connection for {}", username);
        }

        Operation::RemoveConnection { user_id } => {
            log::info!("Simulating full disconnection of user {}", user_id);
            let client_ix = clients
                .iter()
                .position(|(client, cx)| client.current_user_id(cx) == user_id);
            let Some(client_ix) = client_ix else { return false };
            let user_connection_ids = server
                .connection_pool
                .lock()
                .user_connection_ids(user_id)
                .collect::<Vec<_>>();
            assert_eq!(user_connection_ids.len(), 1);
            let removed_peer_id = user_connection_ids[0].into();
            let (client, mut client_cx) = clients.remove(client_ix);
            let client_task = client_tasks.remove(client_ix);
            operation_channels.remove(client_ix);
            server.forbid_connections();
            server.disconnect_client(removed_peer_id);
            deterministic.advance_clock(RECEIVE_TIMEOUT + RECONNECT_TIMEOUT);
            deterministic.start_waiting();
            log::info!("Waiting for user {} to exit...", user_id);
            client_task.await;
            deterministic.finish_waiting();
            server.allow_connections();

            for project in client.remote_projects().iter() {
                project.read_with(&client_cx, |project, _| {
                    assert!(
                        project.is_read_only(),
                        "project {:?} should be read only",
                        project.remote_id()
                    )
                });
            }

            for (client, cx) in clients {
                let contacts = server
                    .app_state
                    .db
                    .get_contacts(client.current_user_id(cx))
                    .await
                    .unwrap();
                let pool = server.connection_pool.lock();
                for contact in contacts {
                    if let db::Contact::Accepted { user_id: id, .. } = contact {
                        if pool.is_user_online(id) {
                            assert_ne!(
                                id, user_id,
                                "removed client is still a contact of another peer"
                            );
                        }
                    }
                }
            }

            log::info!("{} removed", client.username);
            plan.lock().user(user_id).online = false;
            client_cx.update(|cx| {
                cx.clear_globals();
                drop(client);
            });
        }

        Operation::BounceConnection { user_id } => {
            log::info!("Simulating temporary disconnection of user {}", user_id);
            let user_connection_ids = server
                .connection_pool
                .lock()
                .user_connection_ids(user_id)
                .collect::<Vec<_>>();
            if user_connection_ids.is_empty() {
                return false;
            }
            assert_eq!(user_connection_ids.len(), 1);
            let peer_id = user_connection_ids[0].into();
            server.disconnect_client(peer_id);
            deterministic.advance_clock(RECEIVE_TIMEOUT + RECONNECT_TIMEOUT);
        }

        Operation::RestartServer => {
            log::info!("Simulating server restart");
            server.reset().await;
            deterministic.advance_clock(RECEIVE_TIMEOUT);
            server.start().await.unwrap();
            deterministic.advance_clock(CLEANUP_TIMEOUT);
            let environment = &server.app_state.config.zed_environment;
            let stale_room_ids = server
                .app_state
                .db
                .stale_room_ids(environment, server.id())
                .await
                .unwrap();
            assert_eq!(stale_room_ids, vec![]);
        }

        Operation::MutateClients {
            user_ids,
            batch_id,
            quiesce,
        } => {
            let mut applied = false;
            for user_id in user_ids {
                let client_ix = clients
                    .iter()
                    .position(|(client, cx)| client.current_user_id(cx) == user_id);
                let Some(client_ix) = client_ix else { continue };
                applied = true;
                if let Err(err) = operation_channels[client_ix].unbounded_send(batch_id) {
                    // panic!("error signaling user {}, client {}", user_id, client_ix);
                }
            }

            if quiesce && applied {
                deterministic.run_until_parked();
            }

            return applied;
        }
    }
    true
}

async fn apply_client_operation(
    client: &TestClient,
    operation: ClientOperation,
    cx: &mut TestAppContext,
) -> Result<(), TestError> {
    match operation {
        ClientOperation::AcceptIncomingCall => {
            let active_call = cx.read(ActiveCall::global);
            if active_call.read_with(cx, |call, _| call.incoming().borrow().is_none()) {
                Err(TestError::Inapplicable)?;
            }

            log::info!("{}: accepting incoming call", client.username);
            active_call
                .update(cx, |call, cx| call.accept_incoming(cx))
                .await?;
        }

        ClientOperation::RejectIncomingCall => {
            let active_call = cx.read(ActiveCall::global);
            if active_call.read_with(cx, |call, _| call.incoming().borrow().is_none()) {
                Err(TestError::Inapplicable)?;
            }

            log::info!("{}: declining incoming call", client.username);
            active_call.update(cx, |call, _| call.decline_incoming())?;
        }

        ClientOperation::LeaveCall => {
            let active_call = cx.read(ActiveCall::global);
            if active_call.read_with(cx, |call, _| call.room().is_none()) {
                Err(TestError::Inapplicable)?;
            }

            log::info!("{}: hanging up", client.username);
            active_call.update(cx, |call, cx| call.hang_up(cx))?;
        }

        ClientOperation::InviteContactToCall { user_id } => {
            let active_call = cx.read(ActiveCall::global);

            log::info!("{}: inviting {}", client.username, user_id,);
            active_call
                .update(cx, |call, cx| call.invite(user_id.to_proto(), None, cx))
                .await
                .log_err();
        }

        ClientOperation::OpenLocalProject { first_root_name } => {
            log::info!(
                "{}: opening local project at {:?}",
                client.username,
                first_root_name
            );

            let root_path = Path::new("/").join(&first_root_name);
            client.fs.create_dir(&root_path).await.unwrap();
            client
                .fs
                .create_file(&root_path.join("main.rs"), Default::default())
                .await
                .unwrap();
            let project = client.build_local_project(root_path, cx).await.0;
            ensure_project_shared(&project, client, cx).await;
            client.local_projects_mut().push(project.clone());
        }

        ClientOperation::AddWorktreeToProject {
            project_root_name,
            new_root_path,
        } => {
            let project = project_for_root_name(client, &project_root_name, cx)
                .ok_or(TestError::Inapplicable)?;

            log::info!(
                "{}: finding/creating local worktree at {:?} to project with root path {}",
                client.username,
                new_root_path,
                project_root_name
            );

            ensure_project_shared(&project, client, cx).await;
            if !client.fs.paths().await.contains(&new_root_path) {
                client.fs.create_dir(&new_root_path).await.unwrap();
            }
            project
                .update(cx, |project, cx| {
                    project.find_or_create_local_worktree(&new_root_path, true, cx)
                })
                .await
                .unwrap();
        }

        ClientOperation::CloseRemoteProject { project_root_name } => {
            let project = project_for_root_name(client, &project_root_name, cx)
                .ok_or(TestError::Inapplicable)?;

            log::info!(
                "{}: closing remote project with root path {}",
                client.username,
                project_root_name,
            );

            let ix = client
                .remote_projects()
                .iter()
                .position(|p| p == &project)
                .unwrap();
            cx.update(|_| {
                client.remote_projects_mut().remove(ix);
                client.buffers().retain(|project, _| project != project);
                drop(project);
            });
        }

        ClientOperation::OpenRemoteProject {
            host_id,
            first_root_name,
        } => {
            let active_call = cx.read(ActiveCall::global);
            let project = active_call
                .update(cx, |call, cx| {
                    let room = call.room().cloned()?;
                    let participant = room
                        .read(cx)
                        .remote_participants()
                        .get(&host_id.to_proto())?;
                    let project_id = participant
                        .projects
                        .iter()
                        .find(|project| project.worktree_root_names[0] == first_root_name)?
                        .id;
                    Some(room.update(cx, |room, cx| {
                        room.join_project(
                            project_id,
                            client.language_registry.clone(),
                            FakeFs::new(cx.background().clone()),
                            cx,
                        )
                    }))
                })
                .ok_or(TestError::Inapplicable)?;

            log::info!(
                "{}: joining remote project of user {}, root name {}",
                client.username,
                host_id,
                first_root_name,
            );

            let project = project.await?;
            client.remote_projects_mut().push(project.clone());
        }

        ClientOperation::CreateWorktreeEntry {
            project_root_name,
            is_local,
            full_path,
            is_dir,
        } => {
            let project = project_for_root_name(client, &project_root_name, cx)
                .ok_or(TestError::Inapplicable)?;
            let project_path = project_path_for_full_path(&project, &full_path, cx)
                .ok_or(TestError::Inapplicable)?;

            log::info!(
                "{}: creating {} at path {:?} in {} project {}",
                client.username,
                if is_dir { "dir" } else { "file" },
                full_path,
                if is_local { "local" } else { "remote" },
                project_root_name,
            );

            ensure_project_shared(&project, client, cx).await;
            project
                .update(cx, |p, cx| p.create_entry(project_path, is_dir, cx))
                .unwrap()
                .await?;
        }

        ClientOperation::OpenBuffer {
            project_root_name,
            is_local,
            full_path,
        } => {
            let project = project_for_root_name(client, &project_root_name, cx)
                .ok_or(TestError::Inapplicable)?;
            let project_path = project_path_for_full_path(&project, &full_path, cx)
                .ok_or(TestError::Inapplicable)?;

            log::info!(
                "{}: opening buffer {:?} in {} project {}",
                client.username,
                full_path,
                if is_local { "local" } else { "remote" },
                project_root_name,
            );

            ensure_project_shared(&project, client, cx).await;
            let buffer = project
                .update(cx, |project, cx| project.open_buffer(project_path, cx))
                .await?;
            client.buffers_for_project(&project).insert(buffer);
        }

        ClientOperation::EditBuffer {
            project_root_name,
            is_local,
            full_path,
            edits,
        } => {
            let project = project_for_root_name(client, &project_root_name, cx)
                .ok_or(TestError::Inapplicable)?;
            let buffer = buffer_for_full_path(client, &project, &full_path, cx)
                .ok_or(TestError::Inapplicable)?;

            log::info!(
                "{}: editing buffer {:?} in {} project {} with {:?}",
                client.username,
                full_path,
                if is_local { "local" } else { "remote" },
                project_root_name,
                edits
            );

            ensure_project_shared(&project, client, cx).await;
            buffer.update(cx, |buffer, cx| {
                let snapshot = buffer.snapshot();
                buffer.edit(
                    edits.into_iter().map(|(range, text)| {
                        let start = snapshot.clip_offset(range.start, Bias::Left);
                        let end = snapshot.clip_offset(range.end, Bias::Right);
                        (start..end, text)
                    }),
                    None,
                    cx,
                );
            });
        }

        ClientOperation::CloseBuffer {
            project_root_name,
            is_local,
            full_path,
        } => {
            let project = project_for_root_name(client, &project_root_name, cx)
                .ok_or(TestError::Inapplicable)?;
            let buffer = buffer_for_full_path(client, &project, &full_path, cx)
                .ok_or(TestError::Inapplicable)?;

            log::info!(
                "{}: closing buffer {:?} in {} project {}",
                client.username,
                full_path,
                if is_local { "local" } else { "remote" },
                project_root_name
            );

            ensure_project_shared(&project, client, cx).await;
            cx.update(|_| {
                client.buffers_for_project(&project).remove(&buffer);
                drop(buffer);
            });
        }
<<<<<<< HEAD

        ClientOperation::SaveBuffer {
            project_root_name,
            is_local,
            full_path,
            detach,
        } => {
            let project = project_for_root_name(client, &project_root_name, cx)
                .ok_or(TestError::Inapplicable)?;
            let buffer = buffer_for_full_path(client, &project, &full_path, cx)
                .ok_or(TestError::Inapplicable)?;

            log::info!(
                "{}: saving buffer {:?} in {} project {}{}",
                client.username,
                full_path,
                if is_local { "local" } else { "remote" },
                project_root_name,
                if detach { ", detaching" } else { ", awaiting" }
            );

            ensure_project_shared(&project, client, cx).await;
            let (requested_version, save) =
                buffer.update(cx, |buffer, cx| (buffer.version(), buffer.save(cx)));
=======
        30..=39 if buffer.read_with(cx, |buffer, _| buffer.is_dirty()) => {
            let requested_version = buffer.update(cx, |buffer, cx| {
                log::info!(
                    "{}: saving buffer {} ({:?})",
                    client.username,
                    buffer.remote_id(),
                    buffer.file().unwrap().full_path(cx)
                );
                buffer.version()
            });
            let save = project.update(cx, |project, cx| project.save_buffer(buffer, cx));
>>>>>>> 2982a98d
            let save = cx.background().spawn(async move {
                let (saved_version, _, _) = save
                    .await
                    .map_err(|err| anyhow!("save request failed: {:?}", err))?;
                assert!(saved_version.observed_all(&requested_version));
                anyhow::Ok(())
            });
            if detach {
                cx.update(|cx| save.detach_and_log_err(cx));
            } else {
                save.await?;
            }
        }

        ClientOperation::RequestLspDataInBuffer {
            project_root_name,
            is_local,
            full_path,
            offset,
            kind,
            detach,
        } => {
            let project = project_for_root_name(client, &project_root_name, cx)
                .ok_or(TestError::Inapplicable)?;
            let buffer = buffer_for_full_path(client, &project, &full_path, cx)
                .ok_or(TestError::Inapplicable)?;

            log::info!(
                "{}: request LSP {:?} for buffer {:?} in {} project {}{}",
                client.username,
                kind,
                full_path,
                if is_local { "local" } else { "remote" },
                project_root_name,
                if detach { ", detaching" } else { ", awaiting" }
            );

            use futures::{FutureExt as _, TryFutureExt as _};
            let offset = buffer.read_with(cx, |b, _| b.clip_offset(offset, Bias::Left));
            let request = cx.foreground().spawn(project.update(cx, |project, cx| {
                match kind {
                    LspRequestKind::Rename => project
                        .prepare_rename(buffer, offset, cx)
                        .map_ok(|_| ())
                        .boxed(),
                    LspRequestKind::Completion => project
                        .completions(&buffer, offset, cx)
                        .map_ok(|_| ())
                        .boxed(),
                    LspRequestKind::CodeAction => project
                        .code_actions(&buffer, offset..offset, cx)
                        .map_ok(|_| ())
                        .boxed(),
                    LspRequestKind::Definition => project
                        .definition(&buffer, offset, cx)
                        .map_ok(|_| ())
                        .boxed(),
                    LspRequestKind::Highlights => project
                        .document_highlights(&buffer, offset, cx)
                        .map_ok(|_| ())
                        .boxed(),
                }
            }));
            if detach {
                request.detach();
            } else {
                request.await?;
            }
        }

        ClientOperation::SearchProject {
            project_root_name,
            is_local,
            query,
            detach,
        } => {
            let project = project_for_root_name(client, &project_root_name, cx)
                .ok_or(TestError::Inapplicable)?;

            log::info!(
                "{}: search {} project {} for {:?}{}",
                client.username,
                if is_local { "local" } else { "remote" },
                project_root_name,
                query,
                if detach { ", detaching" } else { ", awaiting" }
            );

            let search = project.update(cx, |project, cx| {
                project.search(SearchQuery::text(query, false, false), cx)
            });
            drop(project);
            let search = cx.background().spawn(async move {
                search
                    .await
                    .map_err(|err| anyhow!("search request failed: {:?}", err))
            });
            if detach {
                cx.update(|cx| search.detach_and_log_err(cx));
            } else {
                search.await?;
            }
        }

        ClientOperation::WriteFsEntry {
            path,
            is_dir,
            content,
        } => {
            client
                .fs
                .metadata(&path.parent().unwrap())
                .await?
                .ok_or(TestError::Inapplicable)?;

            if is_dir {
                log::info!("{}: creating dir at {:?}", client.username, path);
                client.fs.create_dir(&path).await.unwrap();
            } else {
                let exists = client.fs.metadata(&path).await?.is_some();
                let verb = if exists { "updating" } else { "creating" };
                log::info!("{}: {} file at {:?}", verb, client.username, path);

                client
                    .fs
                    .save(&path, &content.as_str().into(), fs::LineEnding::Unix)
                    .await
                    .unwrap();
            }
        }

        ClientOperation::WriteGitIndex {
            repo_path,
            contents,
        } => {
            if !client
                .fs
                .metadata(&repo_path)
                .await?
                .map_or(false, |m| m.is_dir)
            {
                Err(TestError::Inapplicable)?;
            }

            log::info!(
                "{}: writing git index for repo {:?}: {:?}",
                client.username,
                repo_path,
                contents
            );

            let dot_git_dir = repo_path.join(".git");
            let contents = contents
                .iter()
                .map(|(path, contents)| (path.as_path(), contents.clone()))
                .collect::<Vec<_>>();
            if client.fs.metadata(&dot_git_dir).await?.is_none() {
                client.fs.create_dir(&dot_git_dir).await?;
            }
            client.fs.set_index_for_repo(&dot_git_dir, &contents).await;
        }
    }
    Ok(())
}

struct TestPlan {
    rng: StdRng,
    replay: bool,
    stored_operations: Vec<(StoredOperation, Arc<AtomicBool>)>,
    max_operations: usize,
    operation_ix: usize,
    users: Vec<UserTestPlan>,
    next_batch_id: usize,
    allow_server_restarts: bool,
    allow_client_reconnection: bool,
    allow_client_disconnection: bool,
}

struct UserTestPlan {
    user_id: UserId,
    username: String,
    next_root_id: usize,
    operation_ix: usize,
    online: bool,
}

#[derive(Clone, Debug, Serialize, Deserialize)]
#[serde(untagged)]
enum StoredOperation {
    Server(Operation),
    Client {
        user_id: UserId,
        batch_id: usize,
        operation: ClientOperation,
    },
}

#[derive(Clone, Debug, Serialize, Deserialize)]
enum Operation {
    AddConnection {
        user_id: UserId,
    },
    RemoveConnection {
        user_id: UserId,
    },
    BounceConnection {
        user_id: UserId,
    },
    RestartServer,
    MutateClients {
        batch_id: usize,
        #[serde(skip_serializing)]
        #[serde(skip_deserializing)]
        user_ids: Vec<UserId>,
        quiesce: bool,
    },
}

#[derive(Clone, Debug, Serialize, Deserialize)]
enum ClientOperation {
    AcceptIncomingCall,
    RejectIncomingCall,
    LeaveCall,
    InviteContactToCall {
        user_id: UserId,
    },
    OpenLocalProject {
        first_root_name: String,
    },
    OpenRemoteProject {
        host_id: UserId,
        first_root_name: String,
    },
    AddWorktreeToProject {
        project_root_name: String,
        new_root_path: PathBuf,
    },
    CloseRemoteProject {
        project_root_name: String,
    },
    OpenBuffer {
        project_root_name: String,
        is_local: bool,
        full_path: PathBuf,
    },
    SearchProject {
        project_root_name: String,
        is_local: bool,
        query: String,
        detach: bool,
    },
    EditBuffer {
        project_root_name: String,
        is_local: bool,
        full_path: PathBuf,
        edits: Vec<(Range<usize>, Arc<str>)>,
    },
    CloseBuffer {
        project_root_name: String,
        is_local: bool,
        full_path: PathBuf,
    },
    SaveBuffer {
        project_root_name: String,
        is_local: bool,
        full_path: PathBuf,
        detach: bool,
    },
    RequestLspDataInBuffer {
        project_root_name: String,
        is_local: bool,
        full_path: PathBuf,
        offset: usize,
        kind: LspRequestKind,
        detach: bool,
    },
    CreateWorktreeEntry {
        project_root_name: String,
        is_local: bool,
        full_path: PathBuf,
        is_dir: bool,
    },
    WriteFsEntry {
        path: PathBuf,
        is_dir: bool,
        content: String,
    },
    WriteGitIndex {
        repo_path: PathBuf,
        contents: Vec<(PathBuf, String)>,
    },
}

#[derive(Clone, Debug, Serialize, Deserialize)]
enum LspRequestKind {
    Rename,
    Completion,
    CodeAction,
    Definition,
    Highlights,
}

enum TestError {
    Inapplicable,
    Other(anyhow::Error),
}

impl From<anyhow::Error> for TestError {
    fn from(value: anyhow::Error) -> Self {
        Self::Other(value)
    }
}

impl TestPlan {
    fn new(mut rng: StdRng, users: Vec<UserTestPlan>, max_operations: usize) -> Self {
        Self {
            replay: false,
            allow_server_restarts: rng.gen_bool(0.7),
            allow_client_reconnection: rng.gen_bool(0.7),
            allow_client_disconnection: rng.gen_bool(0.1),
            stored_operations: Vec::new(),
            operation_ix: 0,
            next_batch_id: 0,
            max_operations,
            users,
            rng,
        }
    }

    fn load(&mut self, path: &Path) {
        let json = std::fs::read_to_string(path).unwrap();
        self.replay = true;
        let stored_operations: Vec<StoredOperation> = serde_json::from_str(&json).unwrap();
        self.stored_operations = stored_operations
            .iter()
            .cloned()
            .enumerate()
            .map(|(i, mut operation)| {
                if let StoredOperation::Server(Operation::MutateClients {
                    batch_id: current_batch_id,
                    user_ids,
                    ..
                }) = &mut operation
                {
                    assert!(user_ids.is_empty());
                    user_ids.extend(stored_operations[i + 1..].iter().filter_map(|operation| {
                        if let StoredOperation::Client {
                            user_id, batch_id, ..
                        } = operation
                        {
                            if batch_id == current_batch_id {
                                return Some(user_id);
                            }
                        }
                        None
                    }));
                    user_ids.sort_unstable();
                }
                (operation, Arc::new(AtomicBool::new(false)))
            })
            .collect()
    }

    fn save(&mut self, path: &Path) {
        // Format each operation as one line
        let mut json = Vec::new();
        json.push(b'[');
        for (operation, skipped) in &self.stored_operations {
            if skipped.load(SeqCst) {
                continue;
            }
            if json.len() > 1 {
                json.push(b',');
            }
            json.extend_from_slice(b"\n  ");
            serde_json::to_writer(&mut json, operation).unwrap();
        }
        json.extend_from_slice(b"\n]\n");
        std::fs::write(path, &json).unwrap();
    }

    fn next_server_operation(
        &mut self,
        clients: &[(Rc<TestClient>, TestAppContext)],
    ) -> Option<(Operation, Arc<AtomicBool>)> {
        if self.replay {
            while let Some(stored_operation) = self.stored_operations.get(self.operation_ix) {
                self.operation_ix += 1;
                if let (StoredOperation::Server(operation), skipped) = stored_operation {
                    return Some((operation.clone(), skipped.clone()));
                }
            }
            None
        } else {
            let operation = self.generate_server_operation(clients)?;
            let skipped = Arc::new(AtomicBool::new(false));
            self.stored_operations
                .push((StoredOperation::Server(operation.clone()), skipped.clone()));
            Some((operation, skipped))
        }
    }

    fn next_client_operation(
        &mut self,
        client: &TestClient,
        current_batch_id: usize,
        cx: &TestAppContext,
    ) -> Option<(ClientOperation, Arc<AtomicBool>)> {
        let current_user_id = client.current_user_id(cx);
        let user_ix = self
            .users
            .iter()
            .position(|user| user.user_id == current_user_id)
            .unwrap();
        let user_plan = &mut self.users[user_ix];

        if self.replay {
            while let Some(stored_operation) = self.stored_operations.get(user_plan.operation_ix) {
                user_plan.operation_ix += 1;
                if let (
                    StoredOperation::Client {
                        user_id, operation, ..
                    },
                    skipped,
                ) = stored_operation
                {
                    if user_id == &current_user_id {
                        return Some((operation.clone(), skipped.clone()));
                    }
                }
            }
            None
        } else {
            let operation = self.generate_client_operation(current_user_id, client, cx)?;
            let skipped = Arc::new(AtomicBool::new(false));
            self.stored_operations.push((
                StoredOperation::Client {
                    user_id: current_user_id,
                    batch_id: current_batch_id,
                    operation: operation.clone(),
                },
                skipped.clone(),
            ));
            Some((operation, skipped))
        }
    }

    fn generate_server_operation(
        &mut self,
        clients: &[(Rc<TestClient>, TestAppContext)],
    ) -> Option<Operation> {
        if self.operation_ix == self.max_operations {
            return None;
        }

        Some(loop {
            break match self.rng.gen_range(0..100) {
                0..=29 if clients.len() < self.users.len() => {
                    let user = self
                        .users
                        .iter()
                        .filter(|u| !u.online)
                        .choose(&mut self.rng)
                        .unwrap();
                    self.operation_ix += 1;
                    Operation::AddConnection {
                        user_id: user.user_id,
                    }
                }
                30..=34 if clients.len() > 1 && self.allow_client_disconnection => {
                    let (client, cx) = &clients[self.rng.gen_range(0..clients.len())];
                    let user_id = client.current_user_id(cx);
                    self.operation_ix += 1;
                    Operation::RemoveConnection { user_id }
                }
                35..=39 if clients.len() > 1 && self.allow_client_reconnection => {
                    let (client, cx) = &clients[self.rng.gen_range(0..clients.len())];
                    let user_id = client.current_user_id(cx);
                    self.operation_ix += 1;
                    Operation::BounceConnection { user_id }
                }
                40..=44 if self.allow_server_restarts && clients.len() > 1 => {
                    self.operation_ix += 1;
                    Operation::RestartServer
                }
                _ if !clients.is_empty() => {
                    let count = self
                        .rng
                        .gen_range(1..10)
                        .min(self.max_operations - self.operation_ix);
                    let batch_id = util::post_inc(&mut self.next_batch_id);
                    let mut user_ids = (0..count)
                        .map(|_| {
                            let ix = self.rng.gen_range(0..clients.len());
                            let (client, cx) = &clients[ix];
                            client.current_user_id(cx)
                        })
                        .collect::<Vec<_>>();
                    user_ids.sort_unstable();
                    Operation::MutateClients {
                        user_ids,
                        batch_id,
                        quiesce: self.rng.gen_bool(0.7),
                    }
                }
                _ => continue,
            };
        })
    }

    fn generate_client_operation(
        &mut self,
        user_id: UserId,
        client: &TestClient,
        cx: &TestAppContext,
    ) -> Option<ClientOperation> {
        if self.operation_ix == self.max_operations {
            return None;
        }

        let executor = cx.background();
        self.operation_ix += 1;
        let call = cx.read(ActiveCall::global);
        Some(loop {
            match self.rng.gen_range(0..100_u32) {
                // Mutate the call
                0..=29 => {
                    // Respond to an incoming call
                    if call.read_with(cx, |call, _| call.incoming().borrow().is_some()) {
                        break if self.rng.gen_bool(0.7) {
                            ClientOperation::AcceptIncomingCall
                        } else {
                            ClientOperation::RejectIncomingCall
                        };
                    }

                    match self.rng.gen_range(0..100_u32) {
                        // Invite a contact to the current call
                        0..=70 => {
                            let available_contacts =
                                client.user_store.read_with(cx, |user_store, _| {
                                    user_store
                                        .contacts()
                                        .iter()
                                        .filter(|contact| contact.online && !contact.busy)
                                        .cloned()
                                        .collect::<Vec<_>>()
                                });
                            if !available_contacts.is_empty() {
                                let contact = available_contacts.choose(&mut self.rng).unwrap();
                                break ClientOperation::InviteContactToCall {
                                    user_id: UserId(contact.user.id as i32),
                                };
                            }
                        }

                        // Leave the current call
                        71.. => {
                            if self.allow_client_disconnection
                                && call.read_with(cx, |call, _| call.room().is_some())
                            {
                                break ClientOperation::LeaveCall;
                            }
                        }
                    }
                }

                // Mutate projects
                30..=59 => match self.rng.gen_range(0..100_u32) {
                    // Open a new project
                    0..=70 => {
                        // Open a remote project
                        if let Some(room) = call.read_with(cx, |call, _| call.room().cloned()) {
                            let existing_remote_project_ids = cx.read(|cx| {
                                client
                                    .remote_projects()
                                    .iter()
                                    .map(|p| p.read(cx).remote_id().unwrap())
                                    .collect::<Vec<_>>()
                            });
                            let new_remote_projects = room.read_with(cx, |room, _| {
                                room.remote_participants()
                                    .values()
                                    .flat_map(|participant| {
                                        participant.projects.iter().filter_map(|project| {
                                            if existing_remote_project_ids.contains(&project.id) {
                                                None
                                            } else {
                                                Some((
                                                    UserId::from_proto(participant.user.id),
                                                    project.worktree_root_names[0].clone(),
                                                ))
                                            }
                                        })
                                    })
                                    .collect::<Vec<_>>()
                            });
                            if !new_remote_projects.is_empty() {
                                let (host_id, first_root_name) =
                                    new_remote_projects.choose(&mut self.rng).unwrap().clone();
                                break ClientOperation::OpenRemoteProject {
                                    host_id,
                                    first_root_name,
                                };
                            }
                        }
                        // Open a local project
                        else {
                            let first_root_name = self.next_root_dir_name(user_id);
                            break ClientOperation::OpenLocalProject { first_root_name };
                        }
                    }

                    // Close a remote project
                    71..=80 => {
                        if !client.remote_projects().is_empty() {
                            let project = client
                                .remote_projects()
                                .choose(&mut self.rng)
                                .unwrap()
                                .clone();
                            let first_root_name = root_name_for_project(&project, cx);
                            break ClientOperation::CloseRemoteProject {
                                project_root_name: first_root_name,
                            };
                        }
                    }

                    // Mutate project worktrees
                    81.. => match self.rng.gen_range(0..100_u32) {
                        // Add a worktree to a local project
                        0..=50 => {
                            let Some(project) = client
                                .local_projects()
                                .choose(&mut self.rng)
                                .cloned() else { continue };
                            let project_root_name = root_name_for_project(&project, cx);
                            let mut paths = executor.block(client.fs.paths());
                            paths.remove(0);
                            let new_root_path = if paths.is_empty() || self.rng.gen() {
                                Path::new("/").join(&self.next_root_dir_name(user_id))
                            } else {
                                paths.choose(&mut self.rng).unwrap().clone()
                            };
                            break ClientOperation::AddWorktreeToProject {
                                project_root_name,
                                new_root_path,
                            };
                        }

                        // Add an entry to a worktree
                        _ => {
                            let Some(project) = choose_random_project(client, &mut self.rng) else { continue };
                            let project_root_name = root_name_for_project(&project, cx);
                            let is_local = project.read_with(cx, |project, _| project.is_local());
                            let worktree = project.read_with(cx, |project, cx| {
                                project
                                    .worktrees(cx)
                                    .filter(|worktree| {
                                        let worktree = worktree.read(cx);
                                        worktree.is_visible()
                                            && worktree.entries(false).any(|e| e.is_file())
                                            && worktree.root_entry().map_or(false, |e| e.is_dir())
                                    })
                                    .choose(&mut self.rng)
                            });
                            let Some(worktree) = worktree else { continue };
                            let is_dir = self.rng.gen::<bool>();
                            let mut full_path =
                                worktree.read_with(cx, |w, _| PathBuf::from(w.root_name()));
                            full_path.push(gen_file_name(&mut self.rng));
                            if !is_dir {
                                full_path.set_extension("rs");
                            }
                            break ClientOperation::CreateWorktreeEntry {
                                project_root_name,
                                is_local,
                                full_path,
                                is_dir,
                            };
                        }
                    },
                },

                // Query and mutate buffers
                60..=90 => {
                    let Some(project) = choose_random_project(client, &mut self.rng) else { continue };
                    let project_root_name = root_name_for_project(&project, cx);
                    let is_local = project.read_with(cx, |project, _| project.is_local());

                    match self.rng.gen_range(0..100_u32) {
                        // Manipulate an existing buffer
                        0..=70 => {
                            let Some(buffer) = client
                                .buffers_for_project(&project)
                                .iter()
                                .choose(&mut self.rng)
                                .cloned() else { continue };

                            let full_path = buffer
                                .read_with(cx, |buffer, cx| buffer.file().unwrap().full_path(cx));

                            match self.rng.gen_range(0..100_u32) {
                                // Close the buffer
                                0..=15 => {
                                    break ClientOperation::CloseBuffer {
                                        project_root_name,
                                        is_local,
                                        full_path,
                                    };
                                }
                                // Save the buffer
                                16..=29 if buffer.read_with(cx, |b, _| b.is_dirty()) => {
                                    let detach = self.rng.gen_bool(0.3);
                                    break ClientOperation::SaveBuffer {
                                        project_root_name,
                                        is_local,
                                        full_path,
                                        detach,
                                    };
                                }
                                // Edit the buffer
                                30..=69 => {
                                    let edits = buffer.read_with(cx, |buffer, _| {
                                        buffer.get_random_edits(&mut self.rng, 3)
                                    });
                                    break ClientOperation::EditBuffer {
                                        project_root_name,
                                        is_local,
                                        full_path,
                                        edits,
                                    };
                                }
                                // Make an LSP request
                                _ => {
                                    let offset = buffer.read_with(cx, |buffer, _| {
                                        buffer.clip_offset(
                                            self.rng.gen_range(0..=buffer.len()),
                                            language::Bias::Left,
                                        )
                                    });
                                    let detach = self.rng.gen();
                                    break ClientOperation::RequestLspDataInBuffer {
                                        project_root_name,
                                        full_path,
                                        offset,
                                        is_local,
                                        kind: match self.rng.gen_range(0..5_u32) {
                                            0 => LspRequestKind::Rename,
                                            1 => LspRequestKind::Highlights,
                                            2 => LspRequestKind::Definition,
                                            3 => LspRequestKind::CodeAction,
                                            4.. => LspRequestKind::Completion,
                                        },
                                        detach,
                                    };
                                }
                            }
                        }

                        71..=80 => {
                            let query = self.rng.gen_range('a'..='z').to_string();
                            let detach = self.rng.gen_bool(0.3);
                            break ClientOperation::SearchProject {
                                project_root_name,
                                is_local,
                                query,
                                detach,
                            };
                        }

                        // Open a buffer
                        81.. => {
                            let worktree = project.read_with(cx, |project, cx| {
                                project
                                    .worktrees(cx)
                                    .filter(|worktree| {
                                        let worktree = worktree.read(cx);
                                        worktree.is_visible()
                                            && worktree.entries(false).any(|e| e.is_file())
                                    })
                                    .choose(&mut self.rng)
                            });
                            let Some(worktree) = worktree else { continue };
                            let full_path = worktree.read_with(cx, |worktree, _| {
                                let entry = worktree
                                    .entries(false)
                                    .filter(|e| e.is_file())
                                    .choose(&mut self.rng)
                                    .unwrap();
                                if entry.path.as_ref() == Path::new("") {
                                    Path::new(worktree.root_name()).into()
                                } else {
                                    Path::new(worktree.root_name()).join(&entry.path)
                                }
                            });
                            break ClientOperation::OpenBuffer {
                                project_root_name,
                                is_local,
                                full_path,
                            };
                        }
                    }
                }

                // Update a git index
                91..=95 => {
                    let repo_path = executor
                        .block(client.fs.directories())
                        .choose(&mut self.rng)
                        .unwrap()
                        .clone();

                    let mut file_paths = executor
                        .block(client.fs.files())
                        .into_iter()
                        .filter(|path| path.starts_with(&repo_path))
                        .collect::<Vec<_>>();
                    let count = self.rng.gen_range(0..=file_paths.len());
                    file_paths.shuffle(&mut self.rng);
                    file_paths.truncate(count);

                    let mut contents = Vec::new();
                    for abs_child_file_path in &file_paths {
                        let child_file_path = abs_child_file_path
                            .strip_prefix(&repo_path)
                            .unwrap()
                            .to_path_buf();
                        let new_base = Alphanumeric.sample_string(&mut self.rng, 16);
                        contents.push((child_file_path, new_base));
                    }

                    break ClientOperation::WriteGitIndex {
                        repo_path,
                        contents,
                    };
                }

                // Create or update a file or directory
                96.. => {
                    let is_dir = self.rng.gen::<bool>();
                    let content;
                    let mut path;
                    let dir_paths = cx.background().block(client.fs.directories());

                    if is_dir {
                        content = String::new();
                        path = dir_paths.choose(&mut self.rng).unwrap().clone();
                        path.push(gen_file_name(&mut self.rng));
                    } else {
                        content = Alphanumeric.sample_string(&mut self.rng, 16);

                        // Create a new file or overwrite an existing file
                        let file_paths = cx.background().block(client.fs.files());
                        if file_paths.is_empty() || self.rng.gen_bool(0.5) {
                            path = dir_paths.choose(&mut self.rng).unwrap().clone();
                            path.push(gen_file_name(&mut self.rng));
                            path.set_extension("rs");
                        } else {
                            path = file_paths.choose(&mut self.rng).unwrap().clone()
                        };
                    }
                    break ClientOperation::WriteFsEntry {
                        path,
                        is_dir,
                        content,
                    };
                }
            }
        })
    }

    fn next_root_dir_name(&mut self, user_id: UserId) -> String {
        let user_ix = self
            .users
            .iter()
            .position(|user| user.user_id == user_id)
            .unwrap();
        let root_id = util::post_inc(&mut self.users[user_ix].next_root_id);
        format!("dir-{user_id}-{root_id}")
    }

    fn user(&mut self, user_id: UserId) -> &mut UserTestPlan {
        let ix = self
            .users
            .iter()
            .position(|user| user.user_id == user_id)
            .unwrap();
        &mut self.users[ix]
    }
}

async fn simulate_client(
    client: Rc<TestClient>,
    mut operation_rx: futures::channel::mpsc::UnboundedReceiver<usize>,
    plan: Arc<Mutex<TestPlan>>,
    mut cx: TestAppContext,
) {
    // Setup language server
    let mut language = Language::new(
        LanguageConfig {
            name: "Rust".into(),
            path_suffixes: vec!["rs".to_string()],
            ..Default::default()
        },
        None,
    );
    let _fake_language_servers = language
        .set_fake_lsp_adapter(Arc::new(FakeLspAdapter {
            name: "the-fake-language-server",
            capabilities: lsp::LanguageServer::full_capabilities(),
            initializer: Some(Box::new({
                let plan = plan.clone();
                let fs = client.fs.clone();
                move |fake_server: &mut FakeLanguageServer| {
                    fake_server.handle_request::<lsp::request::Completion, _, _>(
                        |_, _| async move {
                            Ok(Some(lsp::CompletionResponse::Array(vec![
                                lsp::CompletionItem {
                                    text_edit: Some(lsp::CompletionTextEdit::Edit(lsp::TextEdit {
                                        range: lsp::Range::new(
                                            lsp::Position::new(0, 0),
                                            lsp::Position::new(0, 0),
                                        ),
                                        new_text: "the-new-text".to_string(),
                                    })),
                                    ..Default::default()
                                },
                            ])))
                        },
                    );

                    fake_server.handle_request::<lsp::request::CodeActionRequest, _, _>(
                        |_, _| async move {
                            Ok(Some(vec![lsp::CodeActionOrCommand::CodeAction(
                                lsp::CodeAction {
                                    title: "the-code-action".to_string(),
                                    ..Default::default()
                                },
                            )]))
                        },
                    );

                    fake_server.handle_request::<lsp::request::PrepareRenameRequest, _, _>(
                        |params, _| async move {
                            Ok(Some(lsp::PrepareRenameResponse::Range(lsp::Range::new(
                                params.position,
                                params.position,
                            ))))
                        },
                    );

                    fake_server.handle_request::<lsp::request::GotoDefinition, _, _>({
                        let fs = fs.clone();
                        let plan = plan.clone();
                        move |_, _| {
                            let fs = fs.clone();
                            let plan = plan.clone();
                            async move {
                                let files = fs.files().await;
                                let count = plan.lock().rng.gen_range::<usize, _>(1..3);
                                let files = (0..count)
                                    .map(|_| files.choose(&mut plan.lock().rng).unwrap())
                                    .collect::<Vec<_>>();
                                log::info!("LSP: Returning definitions in files {:?}", &files);
                                Ok(Some(lsp::GotoDefinitionResponse::Array(
                                    files
                                        .into_iter()
                                        .map(|file| lsp::Location {
                                            uri: lsp::Url::from_file_path(file).unwrap(),
                                            range: Default::default(),
                                        })
                                        .collect(),
                                )))
                            }
                        }
                    });

                    fake_server.handle_request::<lsp::request::DocumentHighlightRequest, _, _>({
                        let plan = plan.clone();
                        move |_, _| {
                            let mut highlights = Vec::new();
                            let highlight_count = plan.lock().rng.gen_range(1..=5);
                            for _ in 0..highlight_count {
                                let start_row = plan.lock().rng.gen_range(0..100);
                                let start_column = plan.lock().rng.gen_range(0..100);
                                let start = PointUtf16::new(start_row, start_column);
                                let end_row = plan.lock().rng.gen_range(0..100);
                                let end_column = plan.lock().rng.gen_range(0..100);
                                let end = PointUtf16::new(end_row, end_column);
                                let range = if start > end { end..start } else { start..end };
                                highlights.push(lsp::DocumentHighlight {
                                    range: range_to_lsp(range.clone()),
                                    kind: Some(lsp::DocumentHighlightKind::READ),
                                });
                            }
                            highlights.sort_unstable_by_key(|highlight| {
                                (highlight.range.start, highlight.range.end)
                            });
                            async move { Ok(Some(highlights)) }
                        }
                    });
                }
            })),
            ..Default::default()
        }))
        .await;
    client.language_registry.add(Arc::new(language));

    while let Some(batch_id) = operation_rx.next().await {
        let Some((operation, skipped)) = plan.lock().next_client_operation(&client, batch_id, &cx) else { break };
        match apply_client_operation(&client, operation, &mut cx).await {
            Ok(()) => {}
            Err(TestError::Inapplicable) => skipped.store(true, SeqCst),
            Err(TestError::Other(error)) => {
                log::error!("{} error: {}", client.username, error);
            }
        }
        cx.background().simulate_random_delay().await;
    }
    log::info!("{}: done", client.username);
}

fn buffer_for_full_path(
    client: &TestClient,
    project: &ModelHandle<Project>,
    full_path: &PathBuf,
    cx: &TestAppContext,
) -> Option<ModelHandle<language::Buffer>> {
    client
        .buffers_for_project(project)
        .iter()
        .find(|buffer| {
            buffer.read_with(cx, |buffer, cx| {
                buffer.file().unwrap().full_path(cx) == *full_path
            })
        })
        .cloned()
}

fn project_for_root_name(
    client: &TestClient,
    root_name: &str,
    cx: &TestAppContext,
) -> Option<ModelHandle<Project>> {
    if let Some(ix) = project_ix_for_root_name(&*client.local_projects(), root_name, cx) {
        return Some(client.local_projects()[ix].clone());
    }
    if let Some(ix) = project_ix_for_root_name(&*client.remote_projects(), root_name, cx) {
        return Some(client.remote_projects()[ix].clone());
    }
    None
}

fn project_ix_for_root_name(
    projects: &[ModelHandle<Project>],
    root_name: &str,
    cx: &TestAppContext,
) -> Option<usize> {
    projects.iter().position(|project| {
        project.read_with(cx, |project, cx| {
            let worktree = project.visible_worktrees(cx).next().unwrap();
            worktree.read(cx).root_name() == root_name
        })
    })
}

fn root_name_for_project(project: &ModelHandle<Project>, cx: &TestAppContext) -> String {
    project.read_with(cx, |project, cx| {
        project
            .visible_worktrees(cx)
            .next()
            .unwrap()
            .read(cx)
            .root_name()
            .to_string()
    })
}

fn project_path_for_full_path(
    project: &ModelHandle<Project>,
    full_path: &Path,
    cx: &TestAppContext,
) -> Option<ProjectPath> {
    let mut components = full_path.components();
    let root_name = components.next().unwrap().as_os_str().to_str().unwrap();
    let path = components.as_path().into();
    let worktree_id = project.read_with(cx, |project, cx| {
        project.worktrees(cx).find_map(|worktree| {
            let worktree = worktree.read(cx);
            if worktree.root_name() == root_name {
                Some(worktree.id())
            } else {
                None
            }
        })
    })?;
    Some(ProjectPath { worktree_id, path })
}

async fn ensure_project_shared(
    project: &ModelHandle<Project>,
    client: &TestClient,
    cx: &mut TestAppContext,
) {
    let first_root_name = root_name_for_project(project, cx);
    let active_call = cx.read(ActiveCall::global);
    if active_call.read_with(cx, |call, _| call.room().is_some())
        && project.read_with(cx, |project, _| project.is_local() && !project.is_shared())
    {
        match active_call
            .update(cx, |call, cx| call.share_project(project.clone(), cx))
            .await
        {
            Ok(project_id) => {
                log::info!(
                    "{}: shared project {} with id {}",
                    client.username,
                    first_root_name,
                    project_id
                );
            }
            Err(error) => {
                log::error!(
                    "{}: error sharing project {}: {:?}",
                    client.username,
                    first_root_name,
                    error
                );
            }
        }
    }
}

fn choose_random_project(client: &TestClient, rng: &mut StdRng) -> Option<ModelHandle<Project>> {
    client
        .local_projects()
        .iter()
        .chain(client.remote_projects().iter())
        .choose(rng)
        .cloned()
}

fn gen_file_name(rng: &mut StdRng) -> String {
    let mut name = String::new();
    for _ in 0..10 {
        let letter = rng.gen_range('a'..='z');
        name.push(letter);
    }
    name
}

fn path_env_var(name: &str) -> Option<PathBuf> {
    let value = env::var(name).ok()?;
    let mut path = PathBuf::from(value);
    if path.is_relative() {
        let mut abs_path = PathBuf::from(env!("CARGO_MANIFEST_DIR"));
        abs_path.pop();
        abs_path.pop();
        abs_path.push(path);
        path = abs_path
    }
    Some(path)
}

async fn child_file_paths(client: &TestClient, dir_path: &Path) -> Vec<PathBuf> {
    let mut child_paths = client.fs.read_dir(dir_path).await.unwrap();
    let mut child_file_paths = Vec::new();
    while let Some(child_path) = child_paths.next().await {
        let child_path = child_path.unwrap();
        if client.fs.is_file(&child_path).await {
            child_file_paths.push(child_path);
        }
    }
    child_file_paths
}<|MERGE_RESOLUTION|>--- conflicted
+++ resolved
@@ -96,145 +96,7 @@
         }
     }
 
-<<<<<<< HEAD
     let plan = Arc::new(Mutex::new(TestPlan::new(rng, users, max_operations)));
-=======
-    let mut clients = Vec::new();
-    let mut user_ids = Vec::new();
-    let mut op_start_signals = Vec::new();
-    let mut next_entity_id = 100000;
-    let allow_server_restarts = rng.lock().gen_bool(0.7);
-    let allow_client_reconnection = rng.lock().gen_bool(0.7);
-    let allow_client_disconnection = rng.lock().gen_bool(0.1);
-
-    let mut operations = 0;
-    while operations < max_operations {
-        let distribution = rng.lock().gen_range(0..100);
-        match distribution {
-            0..=19 if !available_users.is_empty() => {
-                let client_ix = rng.lock().gen_range(0..available_users.len());
-                let (_, username) = available_users.remove(client_ix);
-                log::info!("Adding new connection for {}", username);
-                next_entity_id += 100000;
-                let mut client_cx = TestAppContext::new(
-                    cx.foreground_platform(),
-                    cx.platform(),
-                    deterministic.build_foreground(next_entity_id),
-                    deterministic.build_background(),
-                    cx.font_cache(),
-                    cx.leak_detector(),
-                    next_entity_id,
-                    cx.function_name.clone(),
-                );
-
-                client_cx.update(|cx| cx.set_global(Settings::test(cx)));
-
-                let op_start_signal = futures::channel::mpsc::unbounded();
-                let client = server.create_client(&mut client_cx, &username).await;
-                user_ids.push(client.current_user_id(&client_cx));
-                op_start_signals.push(op_start_signal.0);
-                clients.push(client_cx.foreground().spawn(simulate_client(
-                    client,
-                    op_start_signal.1,
-                    allow_client_disconnection,
-                    rng.clone(),
-                    client_cx,
-                )));
-
-                log::info!("Added connection for {}", username);
-                operations += 1;
-            }
-
-            20..=24 if clients.len() > 1 && allow_client_disconnection => {
-                let client_ix = rng.lock().gen_range(1..clients.len());
-                log::info!(
-                    "Simulating full disconnection of user {}",
-                    user_ids[client_ix]
-                );
-                let removed_user_id = user_ids.remove(client_ix);
-                let user_connection_ids = server
-                    .connection_pool
-                    .lock()
-                    .user_connection_ids(removed_user_id)
-                    .collect::<Vec<_>>();
-                assert_eq!(user_connection_ids.len(), 1);
-                let removed_peer_id = user_connection_ids[0].into();
-                let client = clients.remove(client_ix);
-                op_start_signals.remove(client_ix);
-                server.forbid_connections();
-                server.disconnect_client(removed_peer_id);
-                deterministic.advance_clock(RECEIVE_TIMEOUT + RECONNECT_TIMEOUT);
-                deterministic.start_waiting();
-                log::info!("Waiting for user {} to exit...", removed_user_id);
-                let (client, mut client_cx) = client.await;
-                deterministic.finish_waiting();
-                server.allow_connections();
-
-                for project in &client.remote_projects {
-                    project.read_with(&client_cx, |project, _| {
-                        assert!(
-                            project.is_read_only(),
-                            "project {:?} should be read only",
-                            project.remote_id()
-                        )
-                    });
-                }
-                for user_id in &user_ids {
-                    let contacts = server.app_state.db.get_contacts(*user_id).await.unwrap();
-                    let pool = server.connection_pool.lock();
-                    for contact in contacts {
-                        if let db::Contact::Accepted { user_id, busy, .. } = contact {
-                            if user_id == removed_user_id {
-                                assert!(!pool.is_user_online(user_id));
-                                assert!(!busy);
-                            }
-                        }
-                    }
-                }
-
-                log::info!("{} removed", client.username);
-                available_users.push((removed_user_id, client.username.clone()));
-                client_cx.update(|cx| {
-                    cx.clear_globals();
-                    cx.set_global(Settings::test(cx));
-                    drop(client);
-                });
-
-                operations += 1;
-            }
-
-            25..=29 if clients.len() > 1 && allow_client_reconnection => {
-                let client_ix = rng.lock().gen_range(1..clients.len());
-                let user_id = user_ids[client_ix];
-                log::info!("Simulating temporary disconnection of user {}", user_id);
-                let user_connection_ids = server
-                    .connection_pool
-                    .lock()
-                    .user_connection_ids(user_id)
-                    .collect::<Vec<_>>();
-                assert_eq!(user_connection_ids.len(), 1);
-                let peer_id = user_connection_ids[0].into();
-                server.disconnect_client(peer_id);
-                deterministic.advance_clock(RECEIVE_TIMEOUT + RECONNECT_TIMEOUT);
-                operations += 1;
-            }
-
-            30..=34 if allow_server_restarts => {
-                log::info!("Simulating server restart");
-                server.reset().await;
-                deterministic.advance_clock(RECEIVE_TIMEOUT);
-                server.start().await.unwrap();
-                deterministic.advance_clock(CLEANUP_TIMEOUT);
-                let environment = &server.app_state.config.zed_environment;
-                let stale_room_ids = server
-                    .app_state
-                    .db
-                    .stale_room_ids(environment, server.id())
-                    .await
-                    .unwrap();
-                assert_eq!(stale_room_ids, vec![]);
-            }
->>>>>>> 2982a98d
 
     if let Some(path) = &plan_load_path {
         eprintln!("loaded plan from path {:?}", path);
@@ -535,16 +397,18 @@
             log::info!("Added connection for {}", username);
         }
 
-        Operation::RemoveConnection { user_id } => {
-            log::info!("Simulating full disconnection of user {}", user_id);
+        Operation::RemoveConnection {
+            user_id: removed_user_id,
+        } => {
+            log::info!("Simulating full disconnection of user {}", removed_user_id);
             let client_ix = clients
                 .iter()
-                .position(|(client, cx)| client.current_user_id(cx) == user_id);
+                .position(|(client, cx)| client.current_user_id(cx) == removed_user_id);
             let Some(client_ix) = client_ix else { return false };
             let user_connection_ids = server
                 .connection_pool
                 .lock()
-                .user_connection_ids(user_id)
+                .user_connection_ids(removed_user_id)
                 .collect::<Vec<_>>();
             assert_eq!(user_connection_ids.len(), 1);
             let removed_peer_id = user_connection_ids[0].into();
@@ -555,7 +419,7 @@
             server.disconnect_client(removed_peer_id);
             deterministic.advance_clock(RECEIVE_TIMEOUT + RECONNECT_TIMEOUT);
             deterministic.start_waiting();
-            log::info!("Waiting for user {} to exit...", user_id);
+            log::info!("Waiting for user {} to exit...", removed_user_id);
             client_task.await;
             deterministic.finish_waiting();
             server.allow_connections();
@@ -579,19 +443,17 @@
                     .unwrap();
                 let pool = server.connection_pool.lock();
                 for contact in contacts {
-                    if let db::Contact::Accepted { user_id: id, .. } = contact {
-                        if pool.is_user_online(id) {
-                            assert_ne!(
-                                id, user_id,
-                                "removed client is still a contact of another peer"
-                            );
+                    if let db::Contact::Accepted { user_id, busy, .. } = contact {
+                        if user_id == removed_user_id {
+                            assert!(!pool.is_user_online(user_id));
+                            assert!(!busy);
                         }
                     }
                 }
             }
 
             log::info!("{} removed", client.username);
-            plan.lock().user(user_id).online = false;
+            plan.lock().user(removed_user_id).online = false;
             client_cx.update(|cx| {
                 cx.clear_globals();
                 drop(client);
@@ -922,7 +784,6 @@
                 drop(buffer);
             });
         }
-<<<<<<< HEAD
 
         ClientOperation::SaveBuffer {
             project_root_name,
@@ -945,21 +806,8 @@
             );
 
             ensure_project_shared(&project, client, cx).await;
-            let (requested_version, save) =
-                buffer.update(cx, |buffer, cx| (buffer.version(), buffer.save(cx)));
-=======
-        30..=39 if buffer.read_with(cx, |buffer, _| buffer.is_dirty()) => {
-            let requested_version = buffer.update(cx, |buffer, cx| {
-                log::info!(
-                    "{}: saving buffer {} ({:?})",
-                    client.username,
-                    buffer.remote_id(),
-                    buffer.file().unwrap().full_path(cx)
-                );
-                buffer.version()
-            });
+            let requested_version = buffer.read_with(cx, |buffer, _| buffer.version());
             let save = project.update(cx, |project, cx| project.save_buffer(buffer, cx));
->>>>>>> 2982a98d
             let save = cx.background().spawn(async move {
                 let (saved_version, _, _) = save
                     .await
@@ -2123,16 +1971,4 @@
         path = abs_path
     }
     Some(path)
-}
-
-async fn child_file_paths(client: &TestClient, dir_path: &Path) -> Vec<PathBuf> {
-    let mut child_paths = client.fs.read_dir(dir_path).await.unwrap();
-    let mut child_file_paths = Vec::new();
-    while let Some(child_path) = child_paths.next().await {
-        let child_path = child_path.unwrap();
-        if client.fs.is_file(&child_path).await {
-            child_file_paths.push(child_path);
-        }
-    }
-    child_file_paths
 }