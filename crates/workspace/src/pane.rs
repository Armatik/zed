--- conflicted
+++ resolved
@@ -4,13 +4,8 @@
         WeakItemHandle,
     },
     toolbar::Toolbar,
-<<<<<<< HEAD
     workspace_settings::{AutosaveSetting, TabBarPlacement, TabBarSettings, WorkspaceSettings},
-    CloseWindow, NewCenterTerminal, NewFile, NewSearch, OpenInTerminal, OpenTerminal, OpenVisible,
-=======
-    workspace_settings::{AutosaveSetting, TabBarSettings, WorkspaceSettings},
     NewCenterTerminal, NewFile, NewSearch, OpenInTerminal, OpenTerminal, OpenVisible,
->>>>>>> 393b16d2
     SplitDirection, ToggleZoom, Workspace,
 };
 use anyhow::Result;
