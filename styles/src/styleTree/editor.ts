--- conflicted
+++ resolved
@@ -1,9 +1,5 @@
-<<<<<<< HEAD
 import { fontWeights } from "../common";
-=======
-import Theme from "../themes/common/theme";
 import { withOpacity } from "../utils/color";
->>>>>>> 318b923b
 import {
   ColorScheme,
   Layer,
@@ -15,11 +11,6 @@
   borderColor,
   foreground,
   text,
-<<<<<<< HEAD
-=======
-  textColor,
-  TextColor,
->>>>>>> 318b923b
 } from "./components";
 import hoverPopover from "./hoverPopover";
 
@@ -150,12 +141,17 @@
     activeLineBackground: background(layer, "on"),
     highlightedLineBackground: background(layer, "on"),
     codeActions: {
-<<<<<<< HEAD
       indicator: foreground(layer, "variant"),
       verticalScale: 0.55,
     },
-    diffBackgroundDeleted: background(layer, "negative"),
-    diffBackgroundInserted: background(layer, "positive"),
+    diff: {
+      deleted: foreground(layer, "negative"),
+      modified: foreground(layer, "warning"),
+      inserted: foreground(layer, "positive"),
+      removedWidthEm: 0.275,
+      widthEm: 0.16,
+      cornerRadius: 0.05,
+    },
     documentHighlightReadBackground: elevation.ramps
       .neutral(0.5)
       .alpha(0.2)
@@ -166,23 +162,6 @@
       .hex(), // TODO: This was blend * 2
     errorColor: background(layer, "negative"),
     gutterBackground: background(layer),
-=======
-      indicator: iconColor(theme, "secondary"),
-      verticalScale: 0.618
-    },
-    diff: {
-      deleted: theme.iconColor.error,
-      inserted: theme.iconColor.ok,
-      modified: theme.iconColor.warning,
-      removedWidthEm: 0.275,
-      widthEm: 0.16,
-      cornerRadius: 0.05,
-    },
-    documentHighlightReadBackground: theme.editor.highlight.occurrence,
-    documentHighlightWriteBackground: theme.editor.highlight.activeOccurrence,
-    errorColor: theme.textColor.error,
-    gutterBackground: backgroundColor(theme, 500),
->>>>>>> 318b923b
     gutterPaddingFactor: 3.5,
     lineNumber: foreground(layer, "disabled"),
     lineNumberActive: foreground(layer),
@@ -284,17 +263,13 @@
       width: 12,
       minHeightFactor: 1.0,
       track: {
-        border: {
-          left: true,
-          width: 1,
-          color: borderColor(theme, "secondary"),
-        },
+        border: border(layer, "variant", { left: true }),
       },
       thumb: {
-        background: withOpacity(borderColor(theme, "secondary"), 0.5),
+        background: withOpacity(borderColor(layer, "variant"), 0.5),
         border: {
           width: 1,
-          color: withOpacity(borderColor(theme, 'muted'), 0.5),
+          color: withOpacity(borderColor(layer, 'variant'), 0.5),
         }
       }
     },
